module source.optimizers.random_search;

import core.stdc.math: isnan;
import std.algorithm: max;
import std.conv: to;
import std.functional: toDelegate;
import std.math: abs, pow, cos, exp, sqrt;
import std.mathspecial: normalDistributionInverse;
import std.random: uniform;
import std.stdio: writeln, write;

import source.Matrix;
import source.NeuralNetwork;
import source.Parameter;


T random_search(T)(ref Vector!T _v, T function(in Vector!T) _obj,
                   in size_t _num_iterations=50UL,
                   in size_t _patience=5UL,
                   in T _exponential_factor_radius=0.5,
                   in T _lower_bound_radius=1e-4,
                   in bool _random_start=true)
{
    return random_search!T(_v, toDelegate(_obj), _num_iterations,
                            _patience, _exponential_factor_radius,
                            _lower_bound_radius, _random_start);
}

T random_search(T)(ref Vector!T _v, T delegate(in Vector!T) _obj,
                   in size_t _num_iterations=50UL,
                   in size_t _patience=5UL,
                   in T _exponential_factor_radius=0.5,
                   in T _lower_bound_radius=1e-4,
                   in bool _random_start=true)
{
    /+
     + Arguments:
     +
     +  - _v (Vector!T): will contains a local minimum of the _obj.
     +
     +  - _obj (T delegate(Vector!T)): the function to minimize.
     +
     +  - _num_iterations (size_t): Maximum number of iterations of the algorithm.
     +
     +  - _patience (size_t): Reduce hypersphere radius if _patience itertations
     +                        has been executed without improvement.
     +
     +  - _exponential_factor_radius (T): value we use to rescale the size of step
     +                                    when '_patence' tries didn't provide us 
     +                                    with a better value.
     +
     +  - _lower_bound_radius (T): Stop criterion on the minimal acceptable scaling
     +                             one can use.
     +
     +  - _random_start (bool): Whether we should start the algorithm at the provided
     +                          vector or create a random one.
     +
     +/

    /// Initialization
    immutable T default_upper_bound = to!T( 1); 
    immutable T default_lower_bound = to!T(-1); 

    if (_random_start)
        foreach(i; 0 .. _v.length)
            _v[i] = uniform(default_lower_bound, default_upper_bound);

    auto current_value = _obj(_v);
    auto current_iteration = 0UL;
    auto current_radius = to!T(1.0);
    size_t current_patience = _patience;

    auto neighbour = _v.dup;
    auto neighbour_value = current_value;

    while_loop: while (current_iteration++ <_num_iterations) {
        // If we have no more patience, divide the radius by two.
        if (!current_patience){
            current_patience = _patience;
            current_radius *= _exponential_factor_radius;
            if (current_radius <= _lower_bound_radius)
                break while_loop;
        }

        /// Create neighbour
        // Sample from normal distribution
        foreach(i; 0 .. neighbour.length)
            neighbour[i] = to!T(normalDistributionInverse(uniform!"()"(0.0, 1.0)));// ~ Normal(0, 1)

        // make vector norm equal to 1.
        neighbour /= neighbour.norm!"L2"/current_radius;
        
        // move neighbour near the xurrent solution.
        neighbour += _v;

        /// Compute new value.
        neighbour_value = _obj(neighbour);

        /// If new value is better than the old, we move _v to the neighbour.
        // And become patient again.
        if (neighbour_value < current_value) {
            current_value = neighbour_value;
            _v.v[] = neighbour.v[];
            current_patience = _patience;
        }
        // Else we lose some patience.
        else {
            --current_patience;
        }
    }

    return current_value;
}
unittest {
    size_t dimension = 2;
    Vector!real origin = new Vector!real(dimension, 0.0);

    real func_obj(in Vector!real _v) {
        // We are sure that any point will do better than the origin here.
        return -_v.norm!"L2";
    }

    real func_obj_op(in Vector!real _v) {
        // We are sure that any point will do better than the origin here.
        return _v.norm!"L2";
    }

    { // Patience = 10, Iter = 1
        auto origin_tmp = origin.dup;

        
        /+ We make only one iteration and stop to see if the next
         + point is at the right distance from the previous one.
         + Furthermore, we take the mean of all the generated points
         + to see if it is close to the origin
         + (check ifuniform on the hypersphere)
         +/
        auto mean_vector = new Vector!real(dimension, 0.0);
        size_t num_vector = 1000;
        foreach(i; 0 .. num_vector) {
            random_search(origin_tmp, &func_obj, 1, 10, 0.5, 1e-3, false);
            assert(abs(origin_tmp.norm!"L2" - 1.0) <= 1e-3,
                   "Error: Random_search: Wrong distance between consecutives point");
            mean_vector += origin_tmp;
            origin_tmp.v[] = origin.v[];
        }

        mean_vector /= num_vector;
        assert(mean_vector.norm!"L2" <= 1e-1,
               "Error: Random_search: Generation isn't uniform on the hypersphere.");
    }

    {// Patience = 0, Iter = 1
        auto origin_tmp = origin.dup;

        /+ Same as above, but the distance should be 0.5 because of our lack of patience.
         +/
        auto mean_vector = new Vector!real(dimension, 0.0);
        size_t num_vector = 1000;
        foreach(i; 0 .. num_vector) {
            random_search(origin_tmp, &func_obj, 1, 0, 0.5, 1e-3, false);
            assert(abs(origin_tmp.norm!"L2" - 0.5) <= 1e-3,
                   "Error: Random_search: Wrong distance between consecutives point");
            mean_vector += origin_tmp;
            origin_tmp.v[] = origin.v[];
        }

        mean_vector /= num_vector;
        assert(mean_vector.norm!"L2" <= 1e-1,
               "Error: Random_search: Generation isn't uniform on the hypersphere.");
    }

    {// Patience = 0, Iter = 2, lower_bound = 2.0
        auto origin_tmp = origin.dup;

        auto mean_vector = new Vector!real(dimension, 0.0);
        random_search(origin_tmp, &func_obj, 1, 0, 0.5, 2.0, false);
        assert(origin_tmp.norm!"L2" <= 1e-6,
               "Error: Random_search: Didn't stop at radius too small condition.");
    }

    {// Patience = 0, Iter = 0, random start
        auto origin_tmp = origin.dup;

        auto mean_vector = new Vector!real(dimension, 0.0);
        size_t num_vector = 1000;
        foreach(i; 0 .. num_vector) {
            random_search(origin_tmp, &func_obj, 0, 0, 0.5, 1e-3, true);
            assert(abs(origin_tmp.norm!"L2") <= sqrt(2.0),
                   "Error: Random_search: Wrong distance between origin and random start");
            mean_vector += origin_tmp;
            origin_tmp.v[] = origin.v[];
        }

        mean_vector /= num_vector;
        assert(mean_vector.norm!"L2" <= 1e-1,
               "Error: Random_search: Generation of random start"~
               "isn't uniform in the hypercube.");
    }

    {// Patience = 1, Iter = 2
        auto origin_tmp = origin.dup;

        // Here we use func_obj_op to only get point with a higher
        // obj value than the origin in order for the algorithm to lose patience.

        auto mean_vector = new Vector!real(dimension, 0.0);
        size_t num_vector = 1000;
        foreach(i; 0 .. num_vector) {
            random_search(origin_tmp, &func_obj_op, 2, 1, 0.5, 1e-3, false);
            assert(abs(origin_tmp.norm!"L2") <= 1.5,
                   "Error: Random_search: Wrong distance between consecutives point");
            mean_vector += origin_tmp;
            origin_tmp.v[] = origin.v[];
        }

        mean_vector /= num_vector;
        assert(mean_vector.norm!"L2" <= 1e-1,
               "Error: Random_search: Generation isn't uniform on the hypersphere.");
    }

<<<<<<< HEAD
}

void random_search_tests() {
    {// Three-hump camel function -  dimensions
=======
    {// coscosexp function -  dimensions
>>>>>>> 58a91d85
        auto v = new Vector!real(2);
        
        real f3hc(in Vector!real _v) {
            real x = _v[0];
            real y = _v[1];
            return 1 - cos(x) * cos(y) * exp(- (x*x + y*y));
        }

        size_t num = 25;
        real succes = 0;

        foreach(i; 0 .. num)
        {
            auto res = random_search!real(v, &f3hc, 100_000_000, 100000);

            if ((abs(res) <= 0.01) && (v.norm!"L2" <= 0.01))
                succes++;
        }
        assert((succes/num) >= 0.95, "Only " ~ to!string(100*(succes/num)) ~ "% success.");
    }

    {// Sphere function - 100 dimensions
        auto v = new Vector!real(100);

        real sphere(in Vector!real _v) {
            real tmp = 0.0;
            foreach(val; _v.v)
                tmp += val*val;
            return tmp;
        }

        assert(sphere(new Vector!real([0.0])) == 0.0);
        assert(sphere(new Vector!real([1.0, -1.0])) == 2.0);

        size_t num = 25;
        real succes = 0;

        foreach(i; 0 .. num)
        {
            auto res = random_search!real(v, &sphere, 5000, 30);

            if ((abs(res) <= 0.01) && (v.norm!"max" <= 0.01))
                succes++;
        }
        assert((succes/num) > 0.94);
    }

    { // Really simple exemple: find the racine of a polynomial (phi !)
        auto v = new Vector!real(1);

        // racine!(a, b, c)(v) is zero iif v[i] is a racine of ax^2 + bx + c
        // for every "i" and > zero everywhere else.
        real racine(real a=1.0, real b=0.0, real c=0.0)(in Vector!real _v) {
            real tmp = 0.0;
            foreach(val; _v.v)
                tmp += pow(a*val*val + b*val + c, 2.0);
            return tmp;
        } 

        assert(racine(new Vector!real([0.0])) == 0.0);
        assert(racine!(1.0, -1.0)(new Vector!real([1.0])) == 0.0);

        auto res = random_search!real(v, &(racine!(1.0, -1.0, -1.0)),
                                      200UL, 5UL);

        assert(abs(res) <= 0.001);
        assert((abs(v[0] - (1.0 + sqrt(5.0))/2.0) <= 0.001) ||
               (abs(v[0] - (1.0 - sqrt(5.0))/2.0) <= 0.001));
    }

    { // train a very small neural network on linear + relu function
        size_t len = 10;
        size_t num_points = 500;
        
        // Create Data points.
        auto true_nn = new NeuralNetwork!float(len);
        true_nn.linear
               .relu
               .serialize;

        Vector!float[] x_train = new Vector!float[num_points];
        Vector!float[] y_train = new Vector!float[num_points];
        Vector!float[] y_tilde = new Vector!float[num_points];

        foreach(i; 0 .. num_points) {
            x_train[i] = new Vector!float(len, 1.0);
            y_train[i] = new Vector!float(len);
            y_tilde[i] = new Vector!float(len);
            true_nn.apply(x_train[i], y_train[i]);
        }

        // Create Neural Network.
        auto nn = new NeuralNetwork!float(len);
        nn.linear
          .relu
          .serialize;

        float loss_function_linRel(in Vector!float _v) {
            float loss_value = 0.0;

            // We equipe the neural network with the weigth given in parameters.
            nn.set_parameters(_v);

            // We loop over all data points and compute the sum of squared errors.
            foreach(i; 0 .. num_points) {
                nn.apply(x_train[i], y_tilde[i]);
                y_tilde[i] -= y_train[i];
                loss_value += y_tilde[i].norm!"L2";
            }

            return loss_value/num_points;
        }

        auto sol = new Vector!float(nn.serialized_data.length, 0.0);
        auto res = random_search!float(sol, &loss_function_linRel, 100_000_000, 500);

        write("Optimizers: Random_search: Linear.Relu: ");
        if (res < 1e-3)
            writeln("OK");
        else
            writeln("FAIL: ", res);
    }

    { // train a very small neural network on dot product function
        size_t len = 100;
        size_t num_points = 1000;
        
        // Create Data points.
        auto m = new Matrix!float(1, len, 1.0);

        Vector!float[] x_train = new Vector!float[num_points];
        Vector!float[] y_train = new Vector!float[num_points];
        Vector!float[] y_tilde = new Vector!float[num_points];

        foreach(i; 0 .. num_points) {
            x_train[i] = new Vector!float(len, 1.0);
            y_tilde[i] = new Vector!float(1, 1.0);
            y_train[i] = m * x_train[i];
        }

        // Create Neural Network.
        auto nn = new NeuralNetwork!float(len);
        nn.linear(1).serialize();

        float loss_function_dot(in Vector!float _v) {
            float loss_value = 0.0;

            // We equipe the neural network with the weigth given in parameters.
            nn.set_parameters(_v);

            // We loop over all data points and compute the sum of squared errors.
            foreach(i; 0 .. num_points) {
                nn.apply(x_train[i], y_tilde[i]);
                y_tilde[i] -= y_train[i];
                loss_value += y_tilde[i].norm!"L2";
            }

            return loss_value/num_points;
        }

        auto sol = new Vector!float(nn.serialized_data.length, 0.0);
        auto res = random_search!float(sol, &loss_function_dot, 1_000_000_000, 200);

        write("Random_search: Dot Product: ");
        if (res < 1e-3)
            writeln("OK");
        else
            writeln("FAIL");
    }
}<|MERGE_RESOLUTION|>--- conflicted
+++ resolved
@@ -218,15 +218,10 @@
         assert(mean_vector.norm!"L2" <= 1e-1,
                "Error: Random_search: Generation isn't uniform on the hypersphere.");
     }
-
-<<<<<<< HEAD
 }
 
 void random_search_tests() {
     {// Three-hump camel function -  dimensions
-=======
-    {// coscosexp function -  dimensions
->>>>>>> 58a91d85
         auto v = new Vector!real(2);
         
         real f3hc(in Vector!real _v) {
