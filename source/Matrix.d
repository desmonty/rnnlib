--- conflicted
+++ resolved
@@ -1,1748 +1,1705 @@
-module source.Matrix;
-
-import std.algorithm;
-import std.complex;
-import std.conv: to;
-import std.exception: assertThrown, enforce;
-import std.math;
-import std.numeric : Fft, dotProduct;
-import std.random;
-import std.range : iota, array;
-import std.string;
-
-import source.Parameter;
-
-version(unittest)
-{
-    import std.stdio : writeln, write;
-    import std.datetime;
-    import core.exception;
-}
-
-/++ A dot product function. We can make use of vectorization/fma 
- +  optimization when dealing with non-complex number.
- +
- + TODO:
- +      -implment optimization
- +      -make sure it is correctly used in the library. 
- +/
-pure @safe 
-auto dot(R1, R2)(in R1[] lhs, in R2[] rhs)
-{
-    R1 s = lhs[0] * rhs[0];
-    foreach(i; 1 .. lhs.length)
-        s += lhs[i] * rhs[i];
-    return s;
-}
-unittest
-{
-    write("Unittest: Matrix: Dot Product ...");
-    assert(dot([1.0, 2.0, 3.0], [-6.0, -5.0, -1.0]) ==
-           dot([-6.0, -5.0, -1.0], [1.0, 2.0, 3.0]));
-
-    assert(std.complex.abs(dot([complex(1.0, 8.5), complex(6.4, 3.58), complex(10.8, 7.65)],
-               [-6.0, -5.0, -1.0])
-           -
-               dot([complex(6.4, 3.58), complex(10.8, 7.65), complex(1.0, 8.5)],
-               [-5.0, -1.0, -6.0])) < 0.001);
-    write("Done.\n");
-}
-
-
-/++ Block Matrix class.
- +
- +  Block matrix are used as a way to obtain "sparse" matrix (with a lot of zeros)
- +  while controlling certain measure of the matrix such as its spectrum.
- +
- +  For a general introduction, see: https://en.wikipedia.org/wiki/Block_matrix
- +
- +  Note: The blcok matrices you can create using this class can only have one of
- +        the three format shown below.
- + 
- +  We present here the three different kinds of block matrix we
- +  can have. In the following, each '0' represent a zero square
- +  matrix of size 'size_blocks' and each number [1-9] represent
- +  a different square matrix of the same size.
- +
- + 1/ Square block matrix:
- +
- +      1 0 0 0 0
- +      0 2 0 0 0
- +      0 0 3 0 0
- +      0 0 0 4 0
- +      0 0 0 0 5
- +
- +  2/ Rectangular block matrix with more columns:
- +
- +      1 0 0 4 0
- +      0 2 0 0 5
- +      0 0 3 0 0
- +
- +  2/ Rectangular block matrix with more rows:
- +
- +      1 0 0
- +      0 2 0
- +      0 0 3
- +      4 0 0
- +      0 5 0
- +/
-<<<<<<< HEAD
-class BlockMatrix(Mtype : M!T, alias M, T) : Parameter {
-=======
-class BlockMatrix(Mtype, T) : Parameter {
->>>>>>> c2666c4e
-    static if (is(Complex!T : T))
-        mixin("alias Tc = "~(T.stringof[8 .. $])~";");
-    else alias Tc = T;
-
-    // List of matrices.
-    Mtype[] blocks;
-
-    // Permutation, can be "turned off" with randperm = false.
-    PermutationMatrix!T P, Q;
-
-    size_t rows, cols;
-
-    size_t size_blocks;
-    size_t num_blocks;
-    size_t size_out;
-    size_t size_in;
-
-    // The two permutations are needed here so that 
-    // every nodes can be connected to any others.
-    // It is a way to "shuffle" the block matrix
-    // and so to have a sparse matrix with the properties
-    // of the block matrix (e.g. unitary).
-
-    this(){}
-
-    pure @safe
-    this(in size_t size_in, in size_t size_out, in size_t size_blocks)
-    {
-        enforce(size_out%size_blocks == 0,
-                "'size_out' must be a multiple of 'size_blocks'.");
-        enforce(size_in%size_blocks == 0,
-                "'size_in' must be a multiple of 'size_blocks'.");
-        this.rows = size_out;
-        this.cols = size_in;
-
-        this.size_blocks = size_blocks;
-        size_t maxsize = size_out; if (maxsize<size_in) maxsize=size_in;
-        this.num_blocks = maxsize/size_blocks;
-        this.size_out = size_out;
-        this.size_in = size_in;
-    }
-
-    @safe
-    this(in size_t size_in, in size_t size_out, in size_t size_blocks,
-         Mtype[] blocks, bool randperm=false)
-    {
-        enforce(!randperm || (size_in == size_out), "randperm => (size_in == size_out)." );
-        this(size_in, size_out, size_blocks);
-        this.blocks = blocks;
-
-        if (randperm) {
-            P = new PermutationMatrix!T(size_in, 1.0);
-            Q = new PermutationMatrix!T(size_out, 1.0);
-        }
-    }
-
-    @safe
-    this(in size_t size_in, in size_t size_blocks,
-         Mtype[] blocks, bool randperm=false)
-    {
-        this(size_in, size_in, size_blocks, blocks, randperm);
-    }
-
-    const @property
-<<<<<<< HEAD
-    auto dup()
-    {
-        auto res = new BlockMatrix!(Mtype)(size_in, size_out, size_blocks);
-        if (P) res.P = P.dup;
-        if (Q) res.Q = Q.dup;
-=======
-    BlockMatrix!(Mtype, T) dup()
-    {
-        auto res = new BlockMatrix!(Mtype, T)(size_in, size_out, size_blocks);
-        res.P = P.dup;
-        res.Q = Q.dup;
->>>>>>> c2666c4e
-        res.blocks = new Mtype[res.num_blocks];
-
-        foreach(i; 0 .. res.num_blocks)
-            res.blocks[i] = blocks[i].dup;
-
-        return res;
-    }
-
-    auto opBinary(string op)(in Vector!T v)
-    if (op=="*")
-    {
-        auto res = this * v.v;
-        return new Vector!T(res);
-    }
-
-    T[] opBinary(string op)(in T[] v)
-    if (op=="*")
-    {
-        enforce(v.length == cols, "Matrix-Vector multiplication: dimensions mismatch.");
-        T[] res;
-        if (P) res = this.P * v;
-        else res = new T[size_out];
-
-        size_t blocks_in = size_in / size_blocks;
-        size_t blocks_out = size_out / size_blocks;
-
-        T[] s;
-        size_t index;
-        size_t b_tmp = 0; // used when size_in < size_out to cycle through the small vector.
-
-        // We construct two different forloop here.
-        // The goal of this dichotomy is that it allow us to save computation in both case.
-        if (size_out > size_in)
-            foreach(size_t b; 0 .. blocks_out) {
-                // We take the first block matrix and multiply it with
-                // the corresponding part of the vector.
-                s = blocks[b] * v[(b_tmp*size_blocks) .. ((b_tmp+1)*size_blocks)];
-                res[(b*size_blocks) .. ((b+1)*size_blocks)] = s;
-
-                // This line is needed only in this case.
-                if (++b_tmp == blocks_in) b_tmp = 0;
-            }
-        else
-            foreach(size_t b; 0 .. blocks_out) {
-                // We take the first block matrix and multiply it with
-                // the corresponding part of the vector.
-                s = blocks[b] * v[(b*size_blocks) .. ((b+1)*size_blocks)];
-
-                // We then increment the index in case the block matrix
-                // is rectangular with more columns than rows.
-                // The while loop is only needed in this case.
-                index = b + blocks_out;
-                while(index < blocks_in) {
-                    s[] += (blocks[index] *
-                           v[(index*size_blocks) .. ((index+1)*size_blocks)])[];
-                    index += blocks_out;
-                }
-
-                res[(b*size_blocks) .. ((b+1)*size_blocks)] = s;
-            }
-
-
-        if (Q) res = this.Q * res;
-        return res;
-    }
-
-    auto opBinaryRight(string op)(in Vector!T v)
-    if (op=="/")
-    {
-        return new Vector!T(v.v / this);
-    }
-
-    T[] opBinaryRight(string op)(in T[] v)
-    if (op=="/")
-    {
-        enforce(v.length == cols, "Matrix-Vector division: dimensions mismatch.");
-        enforce(size_out == size_in, "Inverse of rectangular BlockMatrix not implemented");
-        T[] res;
-        if (P) res = v / this.Q;
-        else res = new T[size_in];
-        
-        size_t blocks_in = size_in / size_blocks;
-        size_t blocks_out = size_out / size_blocks;
-
-        foreach(size_t b; 0 .. blocks_out) {
-            // We take the first block matrix and multiply it with
-            // the corresponding part of the vector.
-            res[(b*size_blocks) .. ((b+1)*size_blocks)] =
-                v[(b*size_blocks) .. ((b+1)*size_blocks)] / blocks[b];
-        }
-
-        if (P) res = res / this.P;
-        return res;
-    }
-}
-unittest
-{
-    write("                  Block ... ");
-
-    // create an empt BlockMatrix for the seek of coverage.
-<<<<<<< HEAD
-    auto mtmp_blue_unused = new BlockMatrix!(UnitaryMatrix!real)();
-=======
-    auto mtmp_blue_unused = new BlockMatrix!(UnitaryMatrix!real, real)();
->>>>>>> c2666c4e
-
-    auto len = 1024;
-    
-    // Matrix | in: len | out: len
-    auto vec1 = new Vector!float(len, 1.0);
-    auto m1_1 = new Matrix!float(len/4, 1.0);
-    auto m1_2 = new Matrix!float(len/4, 1.0);
-    auto m1_3 = new Matrix!float(len/4, 1.0);
-    auto m1_4 = new Matrix!float(len/4, 1.0);
-<<<<<<< HEAD
-    auto b1 = new BlockMatrix!(Matrix!float)
-=======
-    auto b1 = new BlockMatrix!(Matrix!float, float)
->>>>>>> c2666c4e
-                              (len, len/4, [m1_1, m1_2, m1_3, m1_4]);
-    auto res1_1 = b1*vec1;
-    auto res1_2 = vec1.dup();
-    res1_2.v[0 .. len/4] = m1_1 * vec1.v[0 .. len/4];
-    res1_2.v[len/4 .. len/2] = m1_2 * vec1.v[len/4 .. len/2];
-    res1_2.v[len/2 .. (len/2 + len/4)] = m1_3 * vec1.v[len/2 .. (len/4 + len/2)];
-    res1_2.v[(len/2 + len/4) .. $] = m1_4 * vec1.v[(len/4 + len/2) .. $];
-    res1_1 -= res1_2;
-    assert(res1_1.norm!"L2" <= 0.00001);
-    
-    // PermutationMatrix | in: len | out: len/2
-    auto vec2 = new Vector!(Complex!float)(len, 1.0);
-    auto m2_1 = new PermutationMatrix!(Complex!float)(len/4, 1.0);
-    auto m2_2 = new PermutationMatrix!(Complex!float)(len/4, 1.0);
-    auto m2_3 = new PermutationMatrix!(Complex!float)(len/4, 1.0);
-    auto m2_4 = new PermutationMatrix!(Complex!float)(len/4, 1.0);
-<<<<<<< HEAD
-    auto b2 = new BlockMatrix!(PermutationMatrix!(Complex!float))
-=======
-    auto b2 = new BlockMatrix!(PermutationMatrix!(Complex!float), Complex!float)
->>>>>>> c2666c4e
-                              (len, len/2, len/4, [m2_1, m2_2, m2_3, m2_4]);
-    auto res2_1 = b2*vec2;
-    auto res2_2 = new Vector!(Complex!float)(len/2);
-    res2_2.v[0 .. len/4] = m2_1 * vec2.v[0 .. len/4];
-    res2_2.v[len/4 .. len/2] = m2_2 * vec2.v[len/4 .. len/2];
-    res2_2.v[0 .. len/4][] += (m2_3 * vec2.v[len/2 .. (len/4 + len/2)])[];
-    res2_2.v[len/4 .. len/2][] += (m2_4 * vec2.v[(len/4 + len/2) .. $])[];
-    res2_1 -= res2_2;
-    assert(res2_1.norm!"L2" <= 0.00001);
-    
-    // DiagonalMatrix | in: len/2 | out: len
-    auto vec3 = new Vector!(Complex!real)(len/2, 1.0);
-    auto m3_1 = new DiagonalMatrix!(Complex!real)(len/4, 1.0);
-    auto m3_2 = new DiagonalMatrix!(Complex!real)(len/4, 1.0);
-    auto m3_3 = new DiagonalMatrix!(Complex!real)(len/4, 1.0);
-    auto m3_4 = new DiagonalMatrix!(Complex!real)(len/4, 1.0);
-<<<<<<< HEAD
-    auto b3 = new BlockMatrix!(DiagonalMatrix!(Complex!real))
-=======
-    auto b3 = new BlockMatrix!(DiagonalMatrix!(Complex!real), Complex!real)
->>>>>>> c2666c4e
-                              (len/2, len, len/4, [m3_1, m3_2, m3_3, m3_4]);
-    auto res3_1 = b3*vec3;
-    auto res3_2 = new Vector!(Complex!real)(len);
-    res3_2.v[0 .. len/4] = m3_1 * vec3.v[0 .. len/4];
-    res3_2.v[len/4 .. len/2] = m3_2 * vec3.v[len/4 .. len/2];
-    res3_2.v[len/2 .. (len/2 + len/4)] = m3_3 * vec3.v[0 .. len/4];
-    res3_2.v[(len/2 + len/4) .. $] = m3_4 * vec3.v[len/4 .. len/2];
-    res3_1 -= res3_2;
-    assert(res3_1.norm!"L2" <= 0.00001);
-    
-    // ReflectionMatrix | in: len | out: len
-    auto vec4 = new Vector!double(len, 1.0);
-    auto m4_1 = new ReflectionMatrix!double(len/4, 1.0);
-    auto m4_2 = new ReflectionMatrix!double(len/4, 1.0);
-    auto m4_3 = new ReflectionMatrix!double(len/4, 1.0);
-    auto m4_4 = new ReflectionMatrix!double(len/4, 1.0);
-<<<<<<< HEAD
-    auto b4 = new BlockMatrix!(ReflectionMatrix!double)
-=======
-    auto b4 = new BlockMatrix!(ReflectionMatrix!double, double)
->>>>>>> c2666c4e
-                              (len, len/4, [m4_1, m4_2, m4_3, m4_4]);
-    auto res4_1 = b4*vec4;
-    auto res4_2 = vec4.dup();
-    res4_2.v[0 .. len/4] = m4_1 * vec4.v[0 .. len/4];
-    res4_2.v[len/4 .. len/2] = m4_2 * vec4.v[len/4 .. len/2];
-    res4_2.v[len/2 .. (len/2 + len/4)] = m4_3 * vec4.v[len/2 .. (len/4 + len/2)];
-    res4_2.v[(len/2 + len/4) .. $] = m4_4 * vec4.v[(len/4 + len/2) .. $];
-    res4_1 -= res4_2;
-    assert(res4_1.norm!"L2" <= 0.00001);
-    
-    // FourierMatrix
-    auto vec5 = new Vector!(Complex!double)(len, 1.0);
-    auto m5_1 = new FourierMatrix!(Complex!double)(len/4);
-    auto m5_2 = new FourierMatrix!(Complex!double)(len/4);
-    auto m5_3 = new FourierMatrix!(Complex!double)(len/4);
-    auto m5_4 = new FourierMatrix!(Complex!double)(len/4);
-<<<<<<< HEAD
-    auto b5 = new BlockMatrix!(FourierMatrix!(Complex!double))
-=======
-    auto b5 = new BlockMatrix!(FourierMatrix!(Complex!double), Complex!double)
->>>>>>> c2666c4e
-                              (len, len/4, [m5_1, m5_2, m5_3, m5_4]);
-    auto res5_1 = b5*vec5;
-    auto res5_2 = vec5.dup();
-    res5_2.v[0 .. len/4] = m5_1 * vec5.v[0 .. len/4];
-    res5_2.v[len/4 .. len/2] = m5_2 * vec5.v[len/4 .. len/2];
-    res5_2.v[len/2 .. (len/2 + len/4)] = m5_3 * vec5.v[len/2 .. (len/4 + len/2)];
-    res5_2.v[(len/2 + len/4) .. $] = m5_4 * vec5.v[(len/4 + len/2) .. $];
-    res5_1 -= res5_2;
-    assert(res5_1.norm!"L2" <= 0.00001);
-
-
-<<<<<<< HEAD
-    assertThrown(new BlockMatrix!(DiagonalMatrix!real)(4u, 4u, 3u));
-    assertThrown(new BlockMatrix!(DiagonalMatrix!real)(4u, 3u, 3u));
-=======
-    assertThrown(new BlockMatrix!(DiagonalMatrix!real, real)(4u, 4u, 3u));
-    assertThrown(new BlockMatrix!(DiagonalMatrix!real, real)(4u, 3u, 3u));
->>>>>>> c2666c4e
-
-    write("Done.\n");
-}
-
-
-/++ Unitary Matrix class.
- +
- +  TODO: take non-complex number as input.
- +        handle permutation
- +
- +      This matrix is defined in 
- +          Unitary Evolution Recurrent Neural Networks,
- +          Arjovsky, Shah, Bengio
- +          (http://proceedings.mlr.press/v48/arjovsky16.pdf)
- +
- +      Its aim is to allow one to learn a unitary matrix that
- +      depends on number of parameters that is linear relatively
- +      to the size of matrix.
- +
- +      The resulting function is:
- +          D_3 * R_2 * invF * D_2 * P * R_1 * F * D_1
- +
- +      where D_i are diagonal unitary complex matrices,
- +            R_i are reflection unitary complex matrices,
- +            F and invF are respectivelly the fourier
- +              and inverse fourier transform,
- +            P is a permutation matrix.
- +/
-class UnitaryMatrix(T) : Parameter
-{
-    static if (is(Complex!T : T))
-        mixin("alias Tc = "~(T.stringof[8 .. $])~";");
-    else alias Tc = T;
-
-    size_t rows, cols;
-
-    PermutationMatrix!T perm;
-    FourierMatrix!T fourier;
-    Tc[] params;
-    // used to save temporary values during the calculation to avoid mem alloc.
-    
-    static if (!is(Complex!T: T)) mixin("Tc[] tmp_vector;");
-    else mixin("T[] tmp_vector;");
-
-    /+ The params vector include in the following order:
-       + 3 diagonal unitary complex matrices.
-       + 2 reflection unitary complex matrices.
-
-       This will provide us with a simple way to change these
-       parameters.
-     +/
-
-    pure @safe
-    this() {}
-
-    this(in size_t size)
-    {
-        this();
-        assert(std.math.isPowerOf2(size), "Size of Unitary Matrix
-                                           must be a power of 2.");
-
-        rows = size;
-        cols = size;
-
-        perm = new PermutationMatrix!T(size ,1.0);
-        fourier = new FourierMatrix!T(size);
-        params = new Tc[7*size];
-        
-        static if (!is(Complex!T : T)) {
-            tmp_vector = new Tc[4*size];
-        }
-        else {
-            tmp_vector = new T[size];
-        }
-    }
-
-    this(in size_t size, in Tc randomBound)
-    {
-        this(size);
-
-        if (randomBound <= 0)
-            throw new Exception("'randomBound' must be > 0");
-        foreach(i;0 .. params.length)
-            params[i] = uniform(-randomBound, randomBound, rnd);
-    }
-    
-    this(in UnitaryMatrix M)
-    {
-        this();
-        rows = M.rows;
-        cols = M.cols;
-        perm = M.perm.dup;
-        fourier = M.fourier.dup;
-        fourier = M.fourier.dup;
-        params = M.params.dup;
-        tmp_vector = M.tmp_vector.dup;
-    }
-
-    const @property 
-    UnitaryMatrix!T dup()
-    {
-        return new UnitaryMatrix(this);
-    }
-
-    /// Apply the "num"th diagonal matrix on the given vector.
-    pure @safe
-    void applyDiagonal(T)(ref T[] v, in size_t num)
-    {
-        static if (!is(Complex!T : T)) {
-            // we use expi to convert each value to a complex number
-            // the value is the angle of the complex number with radius 1.
-            size_t start_index = num*rows;
-            size_t end_index = num*rows + rows;
-
-            // save cos & sin values
-            fill(tmp_vector[0 .. $>>2], params[start_index .. end_index].map!(a => cos(a)));
-            fill(tmp_vector[$>>2 .. $>>1], params[start_index .. end_index].map!(a => sin(a)));
-
-            // do some math magic
-            tmp_vector[$>>1 .. $ - ($>>2)] = v[0 .. $>>1] * tmp_vector[0 .. $>>2]
-                                         - v[$>>1 .. $] * tmp_vector[$>>2 .. $>>1];
-
-            tmp_vector[$ - ($>>2) .. $] = v[$>>1 .. $] * tmp_vector[0 .. $>>2]
-                                      + v[0 .. $>>1] * tmp_vector[$>>2 .. $>>1];
-
-            v[] = tmp_vector[$>>1 .. $];
-        }
-        else {
-            size_t start_index = num*rows;
-            foreach(i; 0 .. rows)
-                v[i] *= cast(T) std.complex.expi(params[start_index + i]);
-        }
-    }
-
-    pure @safe
-    void applyDiagonalInv(ref T[] v, in size_t num)
-    {
-        static if (!is(Complex!T : T)) {
-            // we use expi to convert each value to a complex number
-            // the value is the angle of the complex number with radius 1.
-            // SAME as applyDiagonal except we take -sin.
-            size_t start_index = num*rows;
-            size_t end_index = num*rows + rows;
-
-            // save cos & sin values
-            fill(tmp_vector[0 .. $>>2], params[start_index .. end_index].map!(a => cos(a)));
-            fill(tmp_vector[$>>2 .. $>>1], params[start_index .. end_index].map!(a => -sin(a)));
-
-            // do some math magic
-            tmp_vector[$>>1 .. $ - ($>>2)] = v[0 .. $>>1] * tmp_vector[0 .. $>>2]
-                                         - v[$>>1 .. $] * tmp_vector[$>>2 .. $>>1];
-
-            tmp_vector[$ - ($>>2) .. $] = v[$>>1 .. $] * tmp_vector[0 .. $>>2]
-                                      + v[0 .. $>>1] * tmp_vector[$>>2 .. $>>1];
-
-            v[] = tmp_vector[$>>1 .. $];
-        }
-        else {
-            // we use expi to convert each value to a complex number
-            // the value is the angle of the complex number with radius 1.
-            size_t start_index = num*rows;
-            foreach(i; 0 .. rows)
-                v[i] /= cast(T) std.complex.expi(params[start_index + i]);
-        }
-    }
-
-    /// Apply the "num"th reflection matrix on the given vector.
-    // TODO pure @safe
-    auto applyReflection(ref T[] v, in size_t num)
-    {
-        size_t start_index = (2*num + 3)*rows;
-        static if (!is(Complex!T : T)) {
-            auto h = params[start_index .. start_index + 2*rows];
-
-            auto t_a = dot(h[0 .. rows], v[0 .. rows])
-                     + dot(h[rows .. rows << 1], v[rows .. rows << 1]);
-            auto t_b = dot(h[0 .. rows], v[rows .. rows << 1])
-                     - dot(h[rows .. rows << 1], v[0 .. rows]);
-
-            tmp_vector[0 .. rows][]  = h[0 .. rows][];
-            tmp_vector[0 .. rows][] *= t_a;
-            tmp_vector[(rows<<1) .. ((rows<<1)+rows)][] = h[rows .. rows << 1][];
-            tmp_vector[(rows<<1) .. ((rows<<1)+rows)][] *= t_b;
-            tmp_vector[0 .. rows][] -= tmp_vector[(rows<<1) .. ((rows<<1)+rows)][];
-
-            tmp_vector[rows .. (rows<<1)][] = h[0 .. rows][];
-            tmp_vector[rows .. (rows<<1)][] *= t_b;
-            tmp_vector[(rows<<1) .. ((rows<<1)+rows)][] = h[rows .. rows << 1][];
-            tmp_vector[(rows<<1) .. ((rows<<1)+rows)][] *= t_a;
-            tmp_vector[rows .. (rows<<1)][] += tmp_vector[(rows<<1) .. ((rows<<1)+rows)][];
-
-            tmp_vector[0 .. (rows<<1)][] *= 2.0 / h.map!(a => a*a).sum;
-
-            v[] -= tmp_vector[0 .. rows << 1];
-
-
-        }
-        else {
-            // The '+3' is because the diagonal matrices are first
-            // in the params array.
-            // The '*2' is because each reflection matrix need
-            // 2 * rows parameters to be defined.
-            size_t start_indexPlRows = start_index + rows;
-            auto a = params[start_index .. start_indexPlRows];
-            auto b = params[start_indexPlRows .. start_indexPlRows + rows];
-            T tmp_c = dot(v, a) - complex(0, 1) * dot(v, b);
-            tmp_c *= 2 / (dot(a, a) + dot(b, b));
-
-            foreach(i; 0 .. rows)
-                tmp_vector[i] = complex(a[i], b[i]) *  tmp_c;
-
-            v[] -= tmp_vector[];
-        }
-    }
-
-    /// Apply permutation multiplication on array based on the type of the matrix.
-    @safe pure
-    T[] permMult(T[] tmp_v)
-    {
-        // Complex valued vector
-        static if (is(Complex!T : T)) {
-            return this.perm * tmp_v;
-        }
-        // Real valued vector
-        else {
-            tmp_vector[0 .. ($ >> 1)][] = tmp_v[];
-            size_t tmp_len = tmp_v.length >> 1;
-            foreach(i; 0 .. tmp_len){
-                tmp_v[i] = tmp_vector[this.perm.perm[i]];
-                tmp_v[i + tmp_len] = tmp_vector[this.perm.perm[i] + tmp_len];
-            }
-            return tmp_v;
-        }
-    }
-
-    /// Apply permutation inverse on array based on the type of the matrix.
-    @safe pure
-    T[] permInv(T[] tmp_v)
-    {
-        // Complex valued vector
-        static if (is(Complex!T : T)) {
-            return tmp_v / this.perm;
-        }
-        // Real valued vector
-        else {
-            tmp_vector[0 .. ($ >> 1)][] = tmp_v[];
-            size_t tmp_len = tmp_v.length >> 1;
-            foreach(i; 0 .. tmp_len){
-                tmp_v[this.perm.perm[i]] = tmp_vector[i];
-                tmp_v[this.perm.perm[i] + tmp_len] = tmp_vector[i + tmp_len];
-            }
-            return tmp_v;
-        }
-    }
-
-    Vector!T opBinary(string op)(in Vector!T v)
-    if (op=="*")
-    {
-        return new Vector!T(this * v.v);
-    }
-
-    T[] opBinary(string op)(in T[] v)
-    if (op=="*")
-    {
-        enforce(v.length == cols, "Matrix-Vector multiplication: dimensions mismatch.");
-
-        static if (!is(Complex!T : T)) {
-            T[] res = new T[v.length << 1];
-            res[0 .. v.length] = v[];
-            res[v.length .. $] = 0;
-        }
-        else {
-            T[] res = v.dup;
-        }
-
-        this.applyDiagonal(res, 0);
-
-        res = fourier * res;
-
-        this.applyReflection(res, 0);
-        res = this.permMult(res);
-        this.applyDiagonal(res, 1);
-
-        res = res / fourier;
-
-        this.applyReflection(res, 1);
-        this.applyDiagonal(res, 2);
-
-        static if (!is(Complex!T: T))
-            return res[0 .. ($ >> 1)][];
-        else
-            return res;
-    }
-
-    Vector!T opBinaryRight(string op)(in Vector!T v)
-    if (op=="/")
-    {
-        return new Vector!T(v.v / this);
-    }
-
-    T[] opBinaryRight(string op)(in T[] v)
-    if (op=="/")
-    {
-        enforce(v.length == cols, "Matrix-Vector division: dimensions mismatch.");
-        
-        static if (!is(Complex!T : T)) {
-            T[] res = new T[v.length << 1];
-            res[0 .. v.length] = v[];
-            res[v.length .. $] = 0;
-        }
-        else {
-            T[] res = v.dup;
-        }
-
-        this.applyDiagonalInv(res, 2);
-        this.applyReflection(res, 1);
-        
-        res = fourier * res;
-
-        this.applyDiagonalInv(res, 1);
-        res = this.permInv(res);
-        this.applyReflection(res, 0);
-        
-        res = res / fourier;
-        
-        this.applyDiagonalInv(res, 0);
-
-        static if (!is(Complex!T: T))
-            return res[0 .. ($ >> 1)][];
-        else
-            return res;
-    }
-}
-unittest
-{
-    write("                  Unitary ... ");
-    // Complex valued Matrix
-    {
-        auto m0 = new UnitaryMatrix!(Complex!float)();
-        auto m = new UnitaryMatrix!(Complex!double)(1024, 9.0);
-        auto n= m.dup;
-        auto v = new Vector!(Complex!double)(1024, 1.2);
-        auto memcop = v.dup;
-
-        auto k = v.dup;
-        auto l = k.dup;
-
-        auto r = m * v;
-        v = r / m;
-
-        auto s = m * l;
-        l = s / m;
-
-        k -= v;
-        l -= v;
-
-        assert(k.norm!"L2" < 0.00001);
-        assert(l.norm!"L2" < 0.00001);
-
-        assertThrown(new UnitaryMatrix!(Complex!float)(4, 0.0));
-    }
-
-    // There is a bug in the applyReflection method
-    // Real valued Matrix
-    {
-        size_t len = 2;
-        auto mc = new UnitaryMatrix!(Complex!real)(len, 1.0);
-        auto mr = new UnitaryMatrix!real(len, 1.0);
-    
-        // Copy mc parameters into mr.
-        mr.params = mc.params.dup;
-        mr.perm.perm = mc.perm.perm.dup;
-
-        auto vr = new Vector!real(len, 1.0);
-        auto vc = new Vector!(Complex!real)(len);
-        foreach(i; 0 .. len)
-            vc[i] = complex(vr[i], 0);
-        
-        { // Multiplication
-            auto res_c = mc * vc;
-            auto res_r = mr * vr;
-
-            // Take only real values.
-            auto res_c_r = new Vector!real(len);
-            foreach(i; 0 .. len)
-                res_c_r[i] = res_c[i].re;
-
-            res_c_r -= res_r;
-            assert(res_c_r.norm!"L2" <= 0.00001);
-        }
-
-        { // Inverse
-            auto res_c = vc / mc;
-            auto res_r = vr / mr;
-
-            // Take only real values.
-            auto res_c_r = new Vector!real(len);
-            foreach(i; 0 .. len)
-                res_c_r[i] = res_c[i].re;
-
-            res_c_r -= res_r;
-            assert(res_c_r.norm!"L2" <= 0.00001);
-        }
-    }
-
-    write("Done.\n");
-}
-
-/++ Fourier Matrix class.
- +
- +  Implement the fourier matrix.
- +
- +  TODO: Allow non complex vector as input => assume it is of the form [real values, imaginary values]
- +/
-class FourierMatrix(T) : Parameter
-{
-    static if (is(Complex!T : T))
-        mixin("alias Tc = "~(T.stringof[8 .. $])~";");
-    else alias Tc = T;
-
-    size_t rows, cols;
-
-    Fft objFFT;
-    Complex!T[] tmp_vector;
-    Complex!T[] tmp_result;
-    T[] return_vector_real;
-    
-    this(size_t size)
-    {
-        rows = size;
-        cols = size;
-        objFFT = new Fft(size);
-
-        tmp_vector = new Complex!T[size];
-        tmp_result = new Complex!T[size];
-        return_vector_real = new T[size << 1];
-    };
-    
-    this(in FourierMatrix M)
-    {
-        this(M.rows);
-    }
-
-    const @property
-    FourierMatrix!T dup()
-    {
-        return new FourierMatrix(this);
-    }
-
-    Vector!T opBinary(string op)(in Vector!T v)
-    if (op=="*")
-    {
-        return new Vector!T(this * v.v);
-    }
-
-    T[] opBinary(string op)(in T[] v)
-    if (op=="*")
-    {
-        static if (!is(Complex!T : T)) {
-            enforce((v.length >> 1) == cols, "Matrix-Vector divison: dimensions mismatch.");
-            foreach(i; 0 .. v.length >> 1)
-            {
-                tmp_vector[i] = complex(v[i], v[i+($>>1)]);
-            }
-            objFFT.fft(tmp_vector, tmp_result);
-            foreach(i, c; tmp_result)
-            {
-                return_vector_real[i] = c.re;
-                return_vector_real[i + ($ >> 1)] = c.im;
-            }
-            return return_vector_real;
-        }
-        else {
-            enforce(v.length == cols, "Matrix-Vector divison: dimensions mismatch.");
-            objFFT.fft(v, tmp_vector);
-            tmp_result[] = tmp_vector[];
-            return tmp_result;
-        }
-    }
-
-    Vector!T opBinaryRight(string op)(in Vector!T v)
-    if (op=="/")
-    {
-        return new Vector!T(v.v / this);
-    }
-
-    T[] opBinaryRight(string op)(in T[] v)
-    if (op=="/")
-    {
-        static if (!is(Complex!T : T)) {
-            enforce((v.length >> 1) == cols, "Matrix-Vector divison: dimensions mismatch.");
-            foreach(i; 0 .. v.length >> 1)
-            {
-                tmp_vector[i] = complex(v[i], v[i+($>>1)]);
-            }
-            objFFT.inverseFft(tmp_vector, tmp_result);
-            foreach(i, c; tmp_result)
-            {
-                return_vector_real[i] = c.re;
-                return_vector_real[i + ($ >> 1)] = c.im;
-            }
-            return return_vector_real;
-        }
-        else {
-            enforce(v.length == cols, "Matrix-Vector divison: dimensions mismatch.");
-            objFFT.inverseFft(v, tmp_vector);
-            tmp_result[] = tmp_vector[];
-            return tmp_result;
-        }
-    }
-}
-unittest
-{
-    write("                  Fourrier ... ");
-
-    size_t len = 4;
-    // Complex
-    {
-        alias Fourier = FourierMatrix!(Complex!double);
-        auto f = new Fourier(len);
-        auto g =  f.dup;
-        auto vc = new Complex!double[len];
-
-        auto rnd_tmp = Random(cast(uint) ((Clock.currTime()
-                         - SysTime(unixTimeToStdTime(0))).total!"msecs"));
-
-        foreach(i;0 .. len)
-            vc[i] = complex(uniform(-1.0, 1.0, rnd_tmp),
-                            uniform(-1.0, 1.0, rnd_tmp));
-
-        auto r1 = f * (vc / f);
-        auto r2 = (g * vc) / g;
-        auto r3 = (f * vc) / f;
-
-        foreach(i;0 .. len){
-            assert(std.complex.abs(r1[i] - vc[i]) <= 0.0001);
-            assert(std.complex.abs(r2[i] - vc[i]) <= 0.0001);
-            assert(std.complex.abs(r1[i] - r1[i]) <= 0.0001);
-        }
-    }
-
-    // Real
-    {
-        alias Fourier = FourierMatrix!real;
-        auto f = new Fourier(len);
-        auto g = new FourierMatrix!(Complex!real)(len);
-
-        auto v = new Vector!real(len << 1, 1.0);
-
-        auto c = new Vector!(Complex!real)(len, 0);
-
-        foreach(i; 0 .. len)
-            c[i] = complex(v[i], v[i + len]);
-        
-        auto r1 = f*v;
-        auto r2 = g*c;
-
-        auto r = v.dup;
-        foreach(i; 0 .. len)
-        {
-            r[i] = r2[i].re;
-            r[i + len] = r2[i].im;
-        }
-
-        r -= r1;
-
-        assert(r.norm!"L2" <= 0.0001);
-    }
-
-    write("Done.\n");
-}
-
-/++ Diagonal matrix class.
- +
- + TODO: There mmight be too much things, we could need to remove some methods.
- +
- +/
-class DiagonalMatrix(T) : Parameter {
-    static if (is(Complex!T : T))
-        mixin("alias Tc = "~(T.stringof[8 .. $])~";");
-    else alias Tc = T;
-
-    T[] params;
-
-    size_t rows, cols;
-    /// Constructor
-    pure @safe
-    this(in size_t size)
-    {
-        this.rows = size; this.cols = size;
-        params = new T[size];
-    }
-
-    /// Simple constructor with random initialization
-    @safe
-    this(in size_t size, in Tc randomBound)
-    {
-        this(size);
-
-        if (randomBound < 0)
-            throw new Exception("'randomBound' must be >= 0");
-        if (randomBound.abs == 0) {
-            foreach(i; 0 .. params.length)
-                params[i] = to!(T)(0);
-        }
-        else {
-            static if (is(Complex!T : T)) {
-                foreach(i;0 .. size)
-                    params[i] = complex(uniform(-randomBound, randomBound, rnd),
-                                     uniform(-randomBound, randomBound, rnd));
-            }
-            else {
-                foreach(i;0 .. size)
-                    params[i] = uniform(-randomBound, randomBound, rnd);
-            }
-        }
-    }
-
-    /// Copy-constructor
-    pure @safe
-    this(in DiagonalMatrix M)
-    {
-        this(M.rows);
-        foreach(i;0 .. rows)
-            this.params[i] = M.params[i];
-    }
-
-    /// Constructor from list
-    pure @safe
-    this(in T[] valarr)
-    {
-        this(valarr.length);
-        params = valarr.dup;
-    }
-
-
-    
-    const @property
-    DiagonalMatrix!T dup()
-    {
-        return new DiagonalMatrix(this);
-    }
-
-    @property const pure @safe
-    size_t length()
-    {
-        return rows;
-    }
-
-    /// Assign Value to indices.
-    pure @safe
-    void opIndexAssign(T value, in size_t i, in size_t j)
-    {if (i == j) params[i] = value;}
-    /// Assign Value to index.
-    pure @safe
-    void opIndexAssign(T value, in size_t i)
-    {params[i] = value;}
-
-    /// Return value by indices.
-    pure @safe
-    ref T opIndex(in size_t i, in size_t j)
-    {return params[i];}
-    /// Return value by index.
-    pure @safe
-    ref T opIndex(in size_t i)
-    {return params[i];}
-
-    /// Operation +-*/ between Diagonal Matrix.
-    const pure @safe
-    auto opBinary(string op)(in DiagonalMatrix other)
-    if (op=="+" || op=="-" || op=="*" || op=="/")
-    {
-        auto res = new DiagonalMatrix(this);
-        foreach(i;0 .. rows)
-            mixin("res.params[i] " ~ op ~ "= other.params[i];");
-        return res;
-    }
-
-    /// Operation-Assign +-*/ between Diagonal Matrix.
-    pure @safe
-    void opOpAssign(string op)(in DiagonalMatrix other)
-    if (op=="+" || op=="-" || op=="*" || op=="/")
-    {
-        foreach(i;0 .. rows)
-            mixin("params[i] " ~ op ~ "= other.params[i];");
-    }
-
-    ///  Vector multiplication.
-    const pure @safe
-    Vector!T opBinary(string op)(in Vector!T v)
-    if (op=="*")
-    {
-        return new Vector!T(this * v.v);
-    }
-
-    const pure @safe
-    auto opBinary(string op)(in T[] other)
-    if (op=="*")
-    {
-        enforce(other.length == cols, "Matrix-Vector multiplication: dimensions mismatch.");
-        auto res = new T[other.length];
-        foreach(i;0 .. rows)
-            res[i] = params[i] * other[i];
-        return res;
-    }
-
-    const pure @safe
-    Vector!T opBinaryRight(string op)(in Vector!T v)
-    if (op=="/")
-    {
-        return new Vector!T(v.v / this);
-    }
-
-    const pure @safe
-    auto opBinaryRight(string op)(in T[] other)
-    if (op=="/")
-    {
-        enforce(other.length == cols, "Matrix-Vector division: dimensions mismatch.");
-        auto res = new T[other.length];
-        foreach(i;0 .. rows)
-            res[i] = other[i] / params[i];
-        return res;
-    }
-
-    /// Operation +-*/ on Matrix.
-    const pure @safe
-    Matrix!T opBinary(string op)(in Matrix!T M)
-    {
-        static if (op=="+" || op=="-") {
-            auto res = M.dup;
-            foreach(i;0 .. M.rows)
-                mixin("res[i,i] " ~ op ~ "= M[i,i];");
-            return res;
-        }
-        else static if (op=="*" || op=="/"){
-            auto res = M.dup;
-            foreach(i;0 .. M.rows)
-                mixin("res[i,i] " ~ op ~ "= M[i,i];");
-            return res;
-        }
-        else static assert(0, "Binary operation '"~op~"' is not implemented.");
-    }
-
-    const pure @safe
-    Matrix!T opBinary(string op)(in Matrix!T M)
-    if (op=="*" || op=="/")
-    {
-        auto res = M.dup;
-        foreach(i;0 .. M.rows)
-            mixin("res[i,i] " ~ op ~ "= M[i,i];");
-        return res;
-    }
-
-    @property const @safe
-    T sum()
-    {
-        return params.sum;
-    }
-}
-unittest
-{
-    write("                  Diagonal ... ");
-    {
-        alias Diag = DiagonalMatrix!double;
-        auto m1 = new Diag(4);
-        auto m2 = new Diag([0, 1, 2, 3]);
-        m1[0]=-0;m1[1]=-1;m1[2]=-2;m1[3]=-3;
-
-        auto m3 = m1.dup;
-        auto m4 = new Diag(m2);
-
-        assert(m1[2] == -2);
-        assert(m4.sum == m2.sum);
-        assert(m3.sum == m1.sum);
-
-        m3 += m2;
-        assert(m3.sum == 0);
-
-        m3 -= m4;
-        assert(m3[3] == m1[3]);
-
-        auto v = [10.0, 3.0, 5.0, 1.0, 8.0, 4.0, 6.0];
-        auto w = m2 * v[0 .. 4];
-        assert(w[0] == 0);
-        assert(w[1] == 3);
-    }
-    {
-        alias Diag = DiagonalMatrix!(Complex!double);
-        auto m1 = new Diag(4, 3.0);
-        auto m2 = new Diag([complex(0), complex(1),
-                            complex(2), complex(3)]);
-        m1[0]=complex(-0);m1[1]=complex(-1);
-        m1[2]=complex(-2);m1[3]=complex(-3);
-
-        auto m3 = m1.dup;
-        auto m4 = new Diag(m2);
-
-        assert(m1[2] == complex(-2));
-        assert(m4.sum == m2.sum);
-        assert(m3.sum == m1.sum);
-
-        m3 += m2;
-        assert(std.complex.abs(m3.sum) < 0.0001);
-
-        m3 -= m4;
-        assert(m3[3] == m1[3]);
-        assert(m3[1, 1] == m1[1]);
-        assert(m1.length == 4);
-
-        m1[1, 2] = complex(10000.0);
-        assert(m3[1, 1] == m1[1]);
-    }
-
-    assertThrown(new DiagonalMatrix!float(4, -6.0));
-    auto d = new DiagonalMatrix!real(1000, 0.0);
-    auto v = new Vector!real(1000, 10.0);
-
-    v *= d;
-
-    assert(v.norm!"L1" <= 0.001);
-
-    write("Done.\n");
-}
-
-/++ Reflection matrix class.
- +
- +
- + We define a reflection matrix to be of the form:
- +  I - 2vv*/||v||^2
- + where I is the identity matrix
- + v is a complex vector
- + v* denotes the conjugate transpose of v
- + ||v||^2 is the euclidean norm of v
- +/
-class ReflectionMatrix(T) : Parameter {
-    static if (is(Complex!T : T))
-        mixin("alias Tc = "~(T.stringof[8 .. $])~";");
-    else alias Tc = T;
-
-    Vector!T vec;
-    
-    size_t rows, cols;
-
-    /// Constructor
-    pure @safe
-    this(in size_t size)
-    {
-        this.rows = size; this.cols = size;
-        vec = new Vector!T(size);
-    }
-
-    /// Simple constructor with random initialization
-    @safe
-    this(in size_t size, in Tc randomBound)
-    {
-        this(size);
-
-        if (randomBound <= 0)
-            throw new Exception("'randomBound' must be > 0");
-
-        static if (is(Complex!T : T)) {
-            foreach(size_t i;0 .. size)
-                vec[i] = complex(uniform(-randomBound, randomBound, rnd),
-                                 uniform(-randomBound, randomBound, rnd));
-        }
-        else {
-            foreach(size_t i;0 .. size)
-               vec[i] = uniform(-randomBound, randomBound, rnd);
-        }
-    }
-
-
-    /// Copy-constructor
-    @safe
-    this(in ReflectionMatrix dupl)
-    {
-        this.rows = dupl.vec.length;
-        this.cols = dupl.vec.length;
-        vec = dupl.vec.dup;
-    }
-
-    /// Constructor from list.
-    pure @safe
-    this(in T[] valarr)
-    {
-        this.rows = valarr.length;
-        this.cols = valarr.length;
-        vec = new Vector!T(valarr);
-    }
-    /// Constructor from Vector.
-    pure @safe
-    this(in Vector!T valarr)
-    {
-        this(valarr.v);
-    }
-
-
-    
-    const @property
-    ReflectionMatrix!T dup()
-    {
-        return new ReflectionMatrix(this);
-    }
-
-    @property const pure @safe
-    size_t length()
-    {
-        return rows;
-    }
-
-    @property const pure @safe @nogc
-    Tc invSqNormVec2() {
-        return -2*pow(vec.norm!"L2",-2);
-    }
-
-    /+ Vector multiplication.
-     + As we only store the vector that define the reflection
-     + We can comme up with a linear-time matrix-vector multiplication.
-     +/
-    const pure @safe
-    Vector!T opBinary(string op)(in Vector!T v)
-    if (op=="*")
-    {
-        return new Vector!T(this * v.v);
-    }
-
-    const pure @safe
-    T[] opBinary(string op)(in T[] v)
-    if (op=="*")
-    {
-        enforce(v.length == cols, "Matrix-Vector multiplication: dimensions mismatch.");
-        T[] vres = v.dup;
-
-        T s = vec.conjdot(v, vec);
-        T[] tmp = vec.v.dup;
-        s *= -2*pow(vec.norm!"L2",-2);
-        foreach(i; 0 .. cols)
-            tmp[i] = tmp[i] * s;
-        vres[] += tmp[];
-        return vres;
-    }
-
-    const pure @safe
-    Vector!T opBinaryRight(string op)(in Vector!T v)
-    if (op=="/")
-    {
-        return v.v / this;
-    }
-
-    const pure @safe
-    T[] opBinaryRight(string op)(in T[] v)
-    if (op=="/")
-    {
-        enforce(v.length == cols, "Matrix-Vector division: dimensions mismatch.");
-        // The inverse of a reflection is the very same reflection.
-        T[] vres = v.dup;
-        T s = vec.conjdot(v, vec);
-        T[] tmp = vec.v.dup;
-        s *= -2*pow(vec.norm!"L2",-2);
-        foreach(i; 0 .. cols)
-            tmp[i] = tmp[i] * s;
-        vres[] += tmp[];
-        return vres;
-    }
-
-    const pure @safe
-    Matrix!T toMatrix()
-    {
-        auto res = new Matrix!T(rows, cols);
-        T s;
-        foreach(size_t i; 0 .. rows) {
-            s = vec[i]*(-2*pow(vec.norm!"L2",-2));
-            foreach(size_t j; 0 .. cols){
-                static if (is(Complex!T : T))
-                    res[i,j] = s*vec[j].conj;
-                else
-                    res[i,j] = s*vec[j];
-            }
-            static if (is(Complex!T : T))
-                res[i,i] = res[i,i] + cast(T) complex(1);
-            else
-                res[i,i] = res[i,i] + cast(T) 1;
-        }
-        return res;
-    }
-}
-unittest
-{
-    write("                  Reflection ... ");
-    {
-        // Verification of the multiplication algorithm.
-        alias Reflection = ReflectionMatrix!(Complex!real);
-        ReflectionMatrix!(Complex!real) r1 = new Reflection(100, 1.0);
-        ReflectionMatrix!(Complex!real) r1bis = r1.dup;
-        Matrix!(Complex!real) m1 = r1.toMatrix();
-
-        r1bis.vec -= r1.vec;
-        assert(r1bis.vec.norm!"L2" <= 0.0001);
-
-        auto v = new Vector!(Complex!real)(100, 1.0);
-        auto u = new Vector!(Complex!real)(v);
-
-        v.opOpAssign!"*"(r1);
-        u.opOpAssign!"*"(m1);
-        v -= u;
-        assert(v.norm!"L2" < 0.0001);
-    }
-    {
-        auto vref = new Vector!real(100, 1.0);
-
-        auto r1 = new ReflectionMatrix!real(vref);
-        auto r1bis = new ReflectionMatrix!real(vref.v);
-        Matrix!real m1 = r1.toMatrix();
-
-        r1bis.vec -= r1.vec;
-        assert(r1bis.vec.norm!"L2" <= 0.0001);
-
-        auto v = new Vector!real(100, 1.0);
-        auto u = new Vector!real(v);
-
-        v.opOpAssign!"*"(r1);
-        u.opOpAssign!"*"(m1);
-        v -= u;
-        assert(v.norm!"L2" < 0.0001);
-
-        assert(r1.length == 100);
-        
-    }
-
-    assertThrown(new ReflectionMatrix!(Complex!real)(10, 0.0));
-
-    writeln("Done.");
-}
-
-/++ Permutation matrix class.
- +/
-class PermutationMatrix(T) : Parameter {
-    static if (is(Complex!T : T))
-        mixin("alias Tc = "~(T.stringof[8 .. $])~";");
-    else alias Tc = T;
-
-    size_t[] perm;
-
-    size_t rows, cols;
-    /// Constructor
-    pure @safe
-    this(in size_t size)
-    {
-        this.rows = size; this.cols = size;
-        perm = new size_t[size];
-    }
-
-    /// Simple constructor with random initialization
-    /// Here the randomBound is not used and a simple
-    /// random permutation is returned.
-    @safe
-    this(in size_t size, in float randomBound)
-    {
-        this(size.iota.array);
-        randomShuffle(perm);
-    }
-
-
-    /// Copy-constructor
-    pure @safe
-    this(in PermutationMatrix dupl)
-    {
-        this(dupl.cols);
-        perm = dupl.perm.dup;
-    }
-
-    /// Constructor from list (trusted to be a permutation)
-    pure @safe
-    this(in size_t[] valarr)
-    {
-        this(valarr.length);
-        perm = valarr.dup;
-    }
-
-
-    
-    const @property
-    PermutationMatrix!T dup()
-    {
-        return new PermutationMatrix(this);
-    }
-
-    @property @nogc
-    const pure @safe
-    size_t length()
-    {
-        return rows;
-    }
-
-    const
-    pure @safe  @nogc
-    auto permute(size_t i)
-    {
-        return perm[i];
-    }
-
-
-    ///  Vector multiplication.
-    const pure @safe
-    Vector!T opBinary(string op)(in Vector!T v)
-    if (op=="*")
-    {
-        return new Vector!T(this * v.v);
-    }
-
-    const pure @safe
-    T[] opBinary(string op)(in T[] v)
-    if (op=="*")
-    {
-        enforce(v.length == cols, "Matrix-Vector multiplication: dimensions mismatch.");
-        auto vres = new T[v.length];
-        foreach(i; 0 .. v.length)
-            vres[i] = v[perm[i]];
-        return vres;
-    }
-
-    const pure @safe
-    Vector!T opBinaryRight(string op)(in Vector!T v)
-    if (op=="/")
-    {
-        return new Vector!T(v.v / this);
-    }
-
-    const pure @safe
-    T[] opBinaryRight(string op)(in T[] v)
-    if (op=="/")
-    {
-        enforce(v.length == cols, "Matrix-Vector division: dimensions mismatch.");
-        auto vres = new T[v.length];
-        foreach(i; 0 .. v.length)
-            vres[perm[i]] = v[i];
-        return vres;
-    }
-}
-unittest
-{
-    write("                  Permutation ... ");
-    
-    alias Perm = PermutationMatrix!float;
-    
-    auto p = new Perm(1_000, 3);
-    auto o = p.dup;
-
-    assert(p.perm[4] < p.perm.length);
-    p.perm[] -= o.perm[];
-    assert(p.perm.sum == 0);
-
-    assert(p.length == 1_000);
-    
-    write("Done.\n");
-}
-
-/++ General matrix class.
- +
- +  A class that implement a general matrix (with rows*cols parameter).
- +
- +  Note: Contrary to most of the others matrix, this class doesn't implement
- +  	  the division operator (multiplication by the inverse).
- +
- +/
-class Matrix(T) : Parameter {
-    static if (is(Complex!T : T))
-        mixin("alias Tc = "~(T.stringof[8 .. $])~";");
-    else alias Tc = T;
-
-    T[] params;
-
-    size_t rows, cols;
-    /// Simple constructor
-    pure @safe
-    this(in size_t rows, in size_t cols)
-    {
-        params = new T[rows*cols];
-        this.rows = rows;
-        this.cols = cols;
-    }
-    
-    pure @safe
-    this(in size_t rows)
-    {
-        this(rows, rows);
-    }
-
-    @safe
-    this(in size_t rows, in Tc randomBound)
-    {
-        this(rows, rows, randomBound);
-    }
-
-    /// Simple constructor with random initialization
-    @safe
-    this(in size_t rows, in size_t cols, in Tc randomBound)
-    {
-        params = new T[rows*cols];
-        this.rows = rows;
-        this.cols = cols;
-
-        if (randomBound < 0)
-            throw new Exception("'randomBound' must be >= 0");
-        if (randomBound.abs == 0) {
-            foreach(i; 0 .. params.length)
-                params[i] = to!(T)(0);
-        }
-        else {
-            static if (is(Complex!T : T)) {
-                foreach(i;0 .. params.length)
-                    params[i] = complex(uniform(-randomBound, randomBound, rnd),
-                                     uniform(-randomBound, randomBound, rnd));
-            }
-            else {
-                foreach(i;0 .. rows*cols)
-                    params[i] = uniform(-randomBound, randomBound, rnd);
-            }
-        }
-    }
-
-    /// Copy-constructor
-    pure @safe
-    this(in Matrix dupl)
-    {
-        this(dupl.rows, dupl.cols);
-        foreach(i;0 .. rows*cols) {
-            params[i] = dupl.params[i];
-        }
-    }
-
-    
-    const @property
-    Matrix!T dup()
-    {
-        return new Matrix(this);
-    }
-
-    @property const pure @safe
-    size_t length()
-    {
-        return rows;
-    }
-
-    pure @safe
-    void opIndexAssign(T value, in size_t i, in size_t j)
-    {params[i*cols + j] = value;}
-
-    /// Return value by index.
-    pure const @safe
-    T opIndex(in size_t i, in size_t j)
-    {return params[i*cols + j];}
-   
-    /// Simple math operation without memory allocation.
-    pure @safe
-    void opOpAssign(string op)(in Matrix other)
-    {
-             static if (op == "+") { params[] += other.params[]; }
-        else static if (op == "-") { params[] -= other.params[]; }
-        else static if (op == "*") { this  = this * other; }
-        else static assert(0, "Operator "~op~" not implemented.");
-    }
-
-    const pure @safe
-    auto opBinary(string op)(in Matrix other)
-    if (op == "+" || op == "-")
-    {
-        auto res = new Matrix(this);
-        foreach(i;0 .. params.length)
-            mixin("res.params[i] " ~ op ~ "= other.params[i];");
-        return res;
-    }
-
-    const pure @safe
-    auto opBinary(string op)(in Matrix other)
-    if (op == "*")
-    {
-        enforce(cols == other.rows,"Matrix-Matrix multiplication: dimensions mismatch.");
-        auto res = new Matrix(rows, other.cols);
-        foreach(i;0 .. rows) {
-            foreach(j; 0 .. other.cols) {
-                T s;
-                foreach(k; 0 .. cols){
-                    s += params[i*cols + k] * other.params[k*other.cols + j];
-                }
-                res[i, j] = s;
-            }
-        }
-        return res;
-    }
-
-    const pure @safe
-    auto opBinary(string op)(in Vector!T v)
-    if (op=="*")
-    {
-        return new Vector!T(this * v.v);
-    }
-
-    const pure @safe
-    auto opBinary(string op)(in T[] v)
-    if (op=="*")
-    {
-        enforce(v.length == cols, "Matrix-Vector division: dimensions mismatch.");
-        auto res = new T[rows];
-        foreach(size_t i; 0 .. rows){
-            T s = params[i*cols]*v[0];
-            foreach(size_t j; 1 .. cols)
-                s += params[i*cols + j]*v[j];
-            res[i] = s;
-        }
-        return res;
-    }
-}
-unittest
-{
-    write("                  Matrix ... ");
-    auto m1 = new Matrix!(Complex!float)(10, 30, 5.0f);
-    auto m2 = m1.dup;
-    auto m3 = new Matrix!(Complex!float)(30, 5, 10.0f);
-    auto m4 = new Matrix!real(100, 1.0);
-    auto m5 = new Matrix!real(100);
-    m5.params = m4.params.dup;
-
-    m2 -= m1;
-    assert(std.complex.abs(m2.params.sum) < 0.1);
-
-    m5 -= m4;
-    assert(m5.params.sum.abs < 0.1);
-
-    m2 += m1;
-    auto m6 = m1 * m3;
-    assert(m6.length == m1.length);
-
-    bool isFailed = false;
-    try
-    {
-        auto m7 = m3 * m1;
-    }
-    catch (Exception e)
-    {
-        isFailed = true;
-    }
-    assert(isFailed);
-
-    assertThrown(new Matrix!float(5, -0.5));
-
-    auto m = new Matrix!float(7, 2, 0.0);
-
-    auto v = new Vector!float(2, 1.0);
-
-    v *= m;
-
-    assert(v.length == 7);
-    assert(v.norm!"L2" <= 0.0001);
-
-    writeln("Done.");
-}
+module source.Matrix;
+
+import std.algorithm;
+import std.complex;
+import std.conv: to;
+import std.exception: assertThrown, enforce;
+import std.math;
+import std.numeric : Fft, dotProduct;
+import std.random;
+import std.range : iota, array;
+import std.string;
+
+import source.Parameter;
+
+version(unittest)
+{
+    import std.stdio : writeln, write;
+    import std.datetime;
+    import core.exception;
+}
+
+/++ A dot product function. We can make use of vectorization/fma 
+ +  optimization when dealing with non-complex number.
+ +
+ + TODO:
+ +      -implment optimization
+ +      -make sure it is correctly used in the library. 
+ +/
+pure @safe 
+auto dot(R1, R2)(in R1[] lhs, in R2[] rhs)
+{
+    R1 s = lhs[0] * rhs[0];
+    foreach(i; 1 .. lhs.length)
+        s += lhs[i] * rhs[i];
+    return s;
+}
+unittest
+{
+    write("Unittest: Matrix: Dot Product ...");
+    assert(dot([1.0, 2.0, 3.0], [-6.0, -5.0, -1.0]) ==
+           dot([-6.0, -5.0, -1.0], [1.0, 2.0, 3.0]));
+
+    assert(std.complex.abs(dot([complex(1.0, 8.5), complex(6.4, 3.58), complex(10.8, 7.65)],
+               [-6.0, -5.0, -1.0])
+           -
+               dot([complex(6.4, 3.58), complex(10.8, 7.65), complex(1.0, 8.5)],
+               [-5.0, -1.0, -6.0])) < 0.001);
+    write("Done.\n");
+}
+
+
+/++ Block Matrix class.
+ +
+ +  Block matrix are used as a way to obtain "sparse" matrix (with a lot of zeros)
+ +  while controlling certain measure of the matrix such as its spectrum.
+ +
+ +  For a general introduction, see: https://en.wikipedia.org/wiki/Block_matrix
+ +
+ +  Note: The blcok matrices you can create using this class can only have one of
+ +        the three format shown below.
+ + 
+ +  We present here the three different kinds of block matrix we
+ +  can have. In the following, each '0' represent a zero square
+ +  matrix of size 'size_blocks' and each number [1-9] represent
+ +  a different square matrix of the same size.
+ +
+ + 1/ Square block matrix:
+ +
+ +      1 0 0 0 0
+ +      0 2 0 0 0
+ +      0 0 3 0 0
+ +      0 0 0 4 0
+ +      0 0 0 0 5
+ +
+ +  2/ Rectangular block matrix with more columns:
+ +
+ +      1 0 0 4 0
+ +      0 2 0 0 5
+ +      0 0 3 0 0
+ +
+ +  2/ Rectangular block matrix with more rows:
+ +
+ +      1 0 0
+ +      0 2 0
+ +      0 0 3
+ +      4 0 0
+ +      0 5 0
+ +/
+class BlockMatrix(Mtype : M!T, alias M, T) : Parameter {
+    static if (is(Complex!T : T))
+        mixin("alias Tc = "~(T.stringof[8 .. $])~";");
+    else alias Tc = T;
+
+    // List of matrices.
+    Mtype[] blocks;
+
+    // Permutation, can be "turned off" with randperm = false.
+    PermutationMatrix!T P, Q;
+
+    size_t rows, cols;
+
+    size_t size_blocks;
+    size_t num_blocks;
+    size_t size_out;
+    size_t size_in;
+
+    // The two permutations are needed here so that 
+    // every nodes can be connected to any others.
+    // It is a way to "shuffle" the block matrix
+    // and so to have a sparse matrix with the properties
+    // of the block matrix (e.g. unitary).
+
+    this(){}
+
+    pure @safe
+    this(in size_t size_in, in size_t size_out, in size_t size_blocks)
+    {
+        enforce(size_out%size_blocks == 0,
+                "'size_out' must be a multiple of 'size_blocks'.");
+        enforce(size_in%size_blocks == 0,
+                "'size_in' must be a multiple of 'size_blocks'.");
+        this.rows = size_out;
+        this.cols = size_in;
+
+        this.size_blocks = size_blocks;
+        size_t maxsize = size_out; if (maxsize<size_in) maxsize=size_in;
+        this.num_blocks = maxsize/size_blocks;
+        this.size_out = size_out;
+        this.size_in = size_in;
+    }
+
+    @safe
+    this(in size_t size_in, in size_t size_out, in size_t size_blocks,
+         Mtype[] blocks, bool randperm=false)
+    {
+        enforce(!randperm || (size_in == size_out), "randperm => (size_in == size_out)." );
+        this(size_in, size_out, size_blocks);
+        this.blocks = blocks;
+
+        if (randperm) {
+            P = new PermutationMatrix!T(size_in, 1.0);
+            Q = new PermutationMatrix!T(size_out, 1.0);
+        }
+    }
+
+    @safe
+    this(in size_t size_in, in size_t size_blocks,
+         Mtype[] blocks, bool randperm=false)
+    {
+        this(size_in, size_in, size_blocks, blocks, randperm);
+    }
+
+    const @property
+    auto dup()
+    {
+        auto res = new BlockMatrix!(Mtype)(size_in, size_out, size_blocks);
+        if (P) res.P = P.dup;
+        if (Q) res.Q = Q.dup;
+      
+        res.blocks = new Mtype[res.num_blocks];
+
+        foreach(i; 0 .. res.num_blocks)
+            res.blocks[i] = blocks[i].dup;
+
+        return res;
+    }
+
+    auto opBinary(string op)(in Vector!T v)
+    if (op=="*")
+    {
+        auto res = this * v.v;
+        return new Vector!T(res);
+    }
+
+    T[] opBinary(string op)(in T[] v)
+    if (op=="*")
+    {
+        enforce(v.length == cols, "Matrix-Vector multiplication: dimensions mismatch.");
+        T[] res;
+        if (P) res = this.P * v;
+        else res = new T[size_out];
+
+        size_t blocks_in = size_in / size_blocks;
+        size_t blocks_out = size_out / size_blocks;
+
+        T[] s;
+        size_t index;
+        size_t b_tmp = 0; // used when size_in < size_out to cycle through the small vector.
+
+        // We construct two different forloop here.
+        // The goal of this dichotomy is that it allow us to save computation in both case.
+        if (size_out > size_in)
+            foreach(size_t b; 0 .. blocks_out) {
+                // We take the first block matrix and multiply it with
+                // the corresponding part of the vector.
+                s = blocks[b] * v[(b_tmp*size_blocks) .. ((b_tmp+1)*size_blocks)];
+                res[(b*size_blocks) .. ((b+1)*size_blocks)] = s;
+
+                // This line is needed only in this case.
+                if (++b_tmp == blocks_in) b_tmp = 0;
+            }
+        else
+            foreach(size_t b; 0 .. blocks_out) {
+                // We take the first block matrix and multiply it with
+                // the corresponding part of the vector.
+                s = blocks[b] * v[(b*size_blocks) .. ((b+1)*size_blocks)];
+
+                // We then increment the index in case the block matrix
+                // is rectangular with more columns than rows.
+                // The while loop is only needed in this case.
+                index = b + blocks_out;
+                while(index < blocks_in) {
+                    s[] += (blocks[index] *
+                           v[(index*size_blocks) .. ((index+1)*size_blocks)])[];
+                    index += blocks_out;
+                }
+
+                res[(b*size_blocks) .. ((b+1)*size_blocks)] = s;
+            }
+
+
+        if (Q) res = this.Q * res;
+        return res;
+    }
+
+    auto opBinaryRight(string op)(in Vector!T v)
+    if (op=="/")
+    {
+        return new Vector!T(v.v / this);
+    }
+
+    T[] opBinaryRight(string op)(in T[] v)
+    if (op=="/")
+    {
+        enforce(v.length == cols, "Matrix-Vector division: dimensions mismatch.");
+        enforce(size_out == size_in, "Inverse of rectangular BlockMatrix not implemented");
+        T[] res;
+        if (P) res = v / this.Q;
+        else res = new T[size_in];
+        
+        size_t blocks_in = size_in / size_blocks;
+        size_t blocks_out = size_out / size_blocks;
+
+        foreach(size_t b; 0 .. blocks_out) {
+            // We take the first block matrix and multiply it with
+            // the corresponding part of the vector.
+            res[(b*size_blocks) .. ((b+1)*size_blocks)] =
+                v[(b*size_blocks) .. ((b+1)*size_blocks)] / blocks[b];
+        }
+
+        if (P) res = res / this.P;
+        return res;
+    }
+}
+unittest
+{
+    write("                  Block ... ");
+
+    // create an empt BlockMatrix for the seek of coverage.
+    auto mtmp_blue_unused = new BlockMatrix!(UnitaryMatrix!real)();
+    auto len = 1024;
+    
+    // Matrix | in: len | out: len
+    auto vec1 = new Vector!float(len, 1.0);
+    auto m1_1 = new Matrix!float(len/4, 1.0);
+    auto m1_2 = new Matrix!float(len/4, 1.0);
+    auto m1_3 = new Matrix!float(len/4, 1.0);
+    auto m1_4 = new Matrix!float(len/4, 1.0);
+    auto b1 = new BlockMatrix!(Matrix!float)
+                              (len, len/4, [m1_1, m1_2, m1_3, m1_4]);
+    auto res1_1 = b1*vec1;
+    auto res1_2 = vec1.dup();
+    res1_2.v[0 .. len/4] = m1_1 * vec1.v[0 .. len/4];
+    res1_2.v[len/4 .. len/2] = m1_2 * vec1.v[len/4 .. len/2];
+    res1_2.v[len/2 .. (len/2 + len/4)] = m1_3 * vec1.v[len/2 .. (len/4 + len/2)];
+    res1_2.v[(len/2 + len/4) .. $] = m1_4 * vec1.v[(len/4 + len/2) .. $];
+    res1_1 -= res1_2;
+    assert(res1_1.norm!"L2" <= 0.00001);
+    
+    // PermutationMatrix | in: len | out: len/2
+    auto vec2 = new Vector!(Complex!float)(len, 1.0);
+    auto m2_1 = new PermutationMatrix!(Complex!float)(len/4, 1.0);
+    auto m2_2 = new PermutationMatrix!(Complex!float)(len/4, 1.0);
+    auto m2_3 = new PermutationMatrix!(Complex!float)(len/4, 1.0);
+    auto m2_4 = new PermutationMatrix!(Complex!float)(len/4, 1.0);
+    auto b2 = new BlockMatrix!(PermutationMatrix!(Complex!float))
+                              (len, len/2, len/4, [m2_1, m2_2, m2_3, m2_4]);
+    auto res2_1 = b2*vec2;
+    auto res2_2 = new Vector!(Complex!float)(len/2);
+    res2_2.v[0 .. len/4] = m2_1 * vec2.v[0 .. len/4];
+    res2_2.v[len/4 .. len/2] = m2_2 * vec2.v[len/4 .. len/2];
+    res2_2.v[0 .. len/4][] += (m2_3 * vec2.v[len/2 .. (len/4 + len/2)])[];
+    res2_2.v[len/4 .. len/2][] += (m2_4 * vec2.v[(len/4 + len/2) .. $])[];
+    res2_1 -= res2_2;
+    assert(res2_1.norm!"L2" <= 0.00001);
+    
+    // DiagonalMatrix | in: len/2 | out: len
+    auto vec3 = new Vector!(Complex!real)(len/2, 1.0);
+    auto m3_1 = new DiagonalMatrix!(Complex!real)(len/4, 1.0);
+    auto m3_2 = new DiagonalMatrix!(Complex!real)(len/4, 1.0);
+    auto m3_3 = new DiagonalMatrix!(Complex!real)(len/4, 1.0);
+    auto m3_4 = new DiagonalMatrix!(Complex!real)(len/4, 1.0);
+    auto b3 = new BlockMatrix!(DiagonalMatrix!(Complex!real))
+                              (len/2, len, len/4, [m3_1, m3_2, m3_3, m3_4]);
+    auto res3_1 = b3*vec3;
+    auto res3_2 = new Vector!(Complex!real)(len);
+    res3_2.v[0 .. len/4] = m3_1 * vec3.v[0 .. len/4];
+    res3_2.v[len/4 .. len/2] = m3_2 * vec3.v[len/4 .. len/2];
+    res3_2.v[len/2 .. (len/2 + len/4)] = m3_3 * vec3.v[0 .. len/4];
+    res3_2.v[(len/2 + len/4) .. $] = m3_4 * vec3.v[len/4 .. len/2];
+    res3_1 -= res3_2;
+    assert(res3_1.norm!"L2" <= 0.00001);
+    
+    // ReflectionMatrix | in: len | out: len
+    auto vec4 = new Vector!double(len, 1.0);
+    auto m4_1 = new ReflectionMatrix!double(len/4, 1.0);
+    auto m4_2 = new ReflectionMatrix!double(len/4, 1.0);
+    auto m4_3 = new ReflectionMatrix!double(len/4, 1.0);
+    auto m4_4 = new ReflectionMatrix!double(len/4, 1.0);
+    auto b4 = new BlockMatrix!(ReflectionMatrix!double)
+                              (len, len/4, [m4_1, m4_2, m4_3, m4_4]);
+    auto res4_1 = b4*vec4;
+    auto res4_2 = vec4.dup();
+    res4_2.v[0 .. len/4] = m4_1 * vec4.v[0 .. len/4];
+    res4_2.v[len/4 .. len/2] = m4_2 * vec4.v[len/4 .. len/2];
+    res4_2.v[len/2 .. (len/2 + len/4)] = m4_3 * vec4.v[len/2 .. (len/4 + len/2)];
+    res4_2.v[(len/2 + len/4) .. $] = m4_4 * vec4.v[(len/4 + len/2) .. $];
+    res4_1 -= res4_2;
+    assert(res4_1.norm!"L2" <= 0.00001);
+    
+    // FourierMatrix
+    auto vec5 = new Vector!(Complex!double)(len, 1.0);
+    auto m5_1 = new FourierMatrix!(Complex!double)(len/4);
+    auto m5_2 = new FourierMatrix!(Complex!double)(len/4);
+    auto m5_3 = new FourierMatrix!(Complex!double)(len/4);
+    auto m5_4 = new FourierMatrix!(Complex!double)(len/4);
+    auto b5 = new BlockMatrix!(FourierMatrix!(Complex!double))
+                              (len, len/4, [m5_1, m5_2, m5_3, m5_4]);
+    auto res5_1 = b5*vec5;
+    auto res5_2 = vec5.dup();
+    res5_2.v[0 .. len/4] = m5_1 * vec5.v[0 .. len/4];
+    res5_2.v[len/4 .. len/2] = m5_2 * vec5.v[len/4 .. len/2];
+    res5_2.v[len/2 .. (len/2 + len/4)] = m5_3 * vec5.v[len/2 .. (len/4 + len/2)];
+    res5_2.v[(len/2 + len/4) .. $] = m5_4 * vec5.v[(len/4 + len/2) .. $];
+    res5_1 -= res5_2;
+    assert(res5_1.norm!"L2" <= 0.00001);
+
+    assertThrown(new BlockMatrix!(DiagonalMatrix!real)(4u, 4u, 3u));
+    assertThrown(new BlockMatrix!(DiagonalMatrix!real)(4u, 3u, 3u));
+    write("Done.\n");
+}
+
+
+/++ Unitary Matrix class.
+ +
+ +  TODO: take non-complex number as input.
+ +        handle permutation
+ +
+ +      This matrix is defined in 
+ +          Unitary Evolution Recurrent Neural Networks,
+ +          Arjovsky, Shah, Bengio
+ +          (http://proceedings.mlr.press/v48/arjovsky16.pdf)
+ +
+ +      Its aim is to allow one to learn a unitary matrix that
+ +      depends on number of parameters that is linear relatively
+ +      to the size of matrix.
+ +
+ +      The resulting function is:
+ +          D_3 * R_2 * invF * D_2 * P * R_1 * F * D_1
+ +
+ +      where D_i are diagonal unitary complex matrices,
+ +            R_i are reflection unitary complex matrices,
+ +            F and invF are respectivelly the fourier
+ +              and inverse fourier transform,
+ +            P is a permutation matrix.
+ +/
+class UnitaryMatrix(T) : Parameter
+{
+    static if (is(Complex!T : T))
+        mixin("alias Tc = "~(T.stringof[8 .. $])~";");
+    else alias Tc = T;
+
+    size_t rows, cols;
+
+    PermutationMatrix!T perm;
+    FourierMatrix!T fourier;
+    Tc[] params;
+    // used to save temporary values during the calculation to avoid mem alloc.
+    
+    static if (!is(Complex!T: T)) mixin("Tc[] tmp_vector;");
+    else mixin("T[] tmp_vector;");
+
+    /+ The params vector include in the following order:
+       + 3 diagonal unitary complex matrices.
+       + 2 reflection unitary complex matrices.
+
+       This will provide us with a simple way to change these
+       parameters.
+     +/
+
+    pure @safe
+    this() {}
+
+    this(in size_t size)
+    {
+        this();
+        assert(std.math.isPowerOf2(size), "Size of Unitary Matrix
+                                           must be a power of 2.");
+
+        rows = size;
+        cols = size;
+
+        perm = new PermutationMatrix!T(size ,1.0);
+        fourier = new FourierMatrix!T(size);
+        params = new Tc[7*size];
+        
+        static if (!is(Complex!T : T)) {
+            tmp_vector = new Tc[4*size];
+        }
+        else {
+            tmp_vector = new T[size];
+        }
+    }
+
+    this(in size_t size, in Tc randomBound)
+    {
+        this(size);
+
+        if (randomBound <= 0)
+            throw new Exception("'randomBound' must be > 0");
+        foreach(i;0 .. params.length)
+            params[i] = uniform(-randomBound, randomBound, rnd);
+    }
+    
+    this(in UnitaryMatrix M)
+    {
+        this();
+        rows = M.rows;
+        cols = M.cols;
+        perm = M.perm.dup;
+        fourier = M.fourier.dup;
+        fourier = M.fourier.dup;
+        params = M.params.dup;
+        tmp_vector = M.tmp_vector.dup;
+    }
+
+    const @property 
+    UnitaryMatrix!T dup()
+    {
+        return new UnitaryMatrix(this);
+    }
+
+    /// Apply the "num"th diagonal matrix on the given vector.
+    pure @safe
+    void applyDiagonal(T)(ref T[] v, in size_t num)
+    {
+        static if (!is(Complex!T : T)) {
+            // we use expi to convert each value to a complex number
+            // the value is the angle of the complex number with radius 1.
+            size_t start_index = num*rows;
+            size_t end_index = num*rows + rows;
+
+            // save cos & sin values
+            fill(tmp_vector[0 .. $>>2], params[start_index .. end_index].map!(a => cos(a)));
+            fill(tmp_vector[$>>2 .. $>>1], params[start_index .. end_index].map!(a => sin(a)));
+
+            // do some math magic
+            tmp_vector[$>>1 .. $ - ($>>2)] = v[0 .. $>>1] * tmp_vector[0 .. $>>2]
+                                         - v[$>>1 .. $] * tmp_vector[$>>2 .. $>>1];
+
+            tmp_vector[$ - ($>>2) .. $] = v[$>>1 .. $] * tmp_vector[0 .. $>>2]
+                                      + v[0 .. $>>1] * tmp_vector[$>>2 .. $>>1];
+
+            v[] = tmp_vector[$>>1 .. $];
+        }
+        else {
+            size_t start_index = num*rows;
+            foreach(i; 0 .. rows)
+                v[i] *= cast(T) std.complex.expi(params[start_index + i]);
+        }
+    }
+
+    pure @safe
+    void applyDiagonalInv(ref T[] v, in size_t num)
+    {
+        static if (!is(Complex!T : T)) {
+            // we use expi to convert each value to a complex number
+            // the value is the angle of the complex number with radius 1.
+            // SAME as applyDiagonal except we take -sin.
+            size_t start_index = num*rows;
+            size_t end_index = num*rows + rows;
+
+            // save cos & sin values
+            fill(tmp_vector[0 .. $>>2], params[start_index .. end_index].map!(a => cos(a)));
+            fill(tmp_vector[$>>2 .. $>>1], params[start_index .. end_index].map!(a => -sin(a)));
+
+            // do some math magic
+            tmp_vector[$>>1 .. $ - ($>>2)] = v[0 .. $>>1] * tmp_vector[0 .. $>>2]
+                                         - v[$>>1 .. $] * tmp_vector[$>>2 .. $>>1];
+
+            tmp_vector[$ - ($>>2) .. $] = v[$>>1 .. $] * tmp_vector[0 .. $>>2]
+                                      + v[0 .. $>>1] * tmp_vector[$>>2 .. $>>1];
+
+            v[] = tmp_vector[$>>1 .. $];
+        }
+        else {
+            // we use expi to convert each value to a complex number
+            // the value is the angle of the complex number with radius 1.
+            size_t start_index = num*rows;
+            foreach(i; 0 .. rows)
+                v[i] /= cast(T) std.complex.expi(params[start_index + i]);
+        }
+    }
+
+    /// Apply the "num"th reflection matrix on the given vector.
+    // TODO pure @safe
+    auto applyReflection(ref T[] v, in size_t num)
+    {
+        size_t start_index = (2*num + 3)*rows;
+        static if (!is(Complex!T : T)) {
+            auto h = params[start_index .. start_index + 2*rows];
+
+            auto t_a = dot(h[0 .. rows], v[0 .. rows])
+                     + dot(h[rows .. rows << 1], v[rows .. rows << 1]);
+            auto t_b = dot(h[0 .. rows], v[rows .. rows << 1])
+                     - dot(h[rows .. rows << 1], v[0 .. rows]);
+
+            tmp_vector[0 .. rows][]  = h[0 .. rows][];
+            tmp_vector[0 .. rows][] *= t_a;
+            tmp_vector[(rows<<1) .. ((rows<<1)+rows)][] = h[rows .. rows << 1][];
+            tmp_vector[(rows<<1) .. ((rows<<1)+rows)][] *= t_b;
+            tmp_vector[0 .. rows][] -= tmp_vector[(rows<<1) .. ((rows<<1)+rows)][];
+
+            tmp_vector[rows .. (rows<<1)][] = h[0 .. rows][];
+            tmp_vector[rows .. (rows<<1)][] *= t_b;
+            tmp_vector[(rows<<1) .. ((rows<<1)+rows)][] = h[rows .. rows << 1][];
+            tmp_vector[(rows<<1) .. ((rows<<1)+rows)][] *= t_a;
+            tmp_vector[rows .. (rows<<1)][] += tmp_vector[(rows<<1) .. ((rows<<1)+rows)][];
+
+            tmp_vector[0 .. (rows<<1)][] *= 2.0 / h.map!(a => a*a).sum;
+
+            v[] -= tmp_vector[0 .. rows << 1];
+
+
+        }
+        else {
+            // The '+3' is because the diagonal matrices are first
+            // in the params array.
+            // The '*2' is because each reflection matrix need
+            // 2 * rows parameters to be defined.
+            size_t start_indexPlRows = start_index + rows;
+            auto a = params[start_index .. start_indexPlRows];
+            auto b = params[start_indexPlRows .. start_indexPlRows + rows];
+            T tmp_c = dot(v, a) - complex(0, 1) * dot(v, b);
+            tmp_c *= 2 / (dot(a, a) + dot(b, b));
+
+            foreach(i; 0 .. rows)
+                tmp_vector[i] = complex(a[i], b[i]) *  tmp_c;
+
+            v[] -= tmp_vector[];
+        }
+    }
+
+    /// Apply permutation multiplication on array based on the type of the matrix.
+    @safe pure
+    T[] permMult(T[] tmp_v)
+    {
+        // Complex valued vector
+        static if (is(Complex!T : T)) {
+            return this.perm * tmp_v;
+        }
+        // Real valued vector
+        else {
+            tmp_vector[0 .. ($ >> 1)][] = tmp_v[];
+            size_t tmp_len = tmp_v.length >> 1;
+            foreach(i; 0 .. tmp_len){
+                tmp_v[i] = tmp_vector[this.perm.perm[i]];
+                tmp_v[i + tmp_len] = tmp_vector[this.perm.perm[i] + tmp_len];
+            }
+            return tmp_v;
+        }
+    }
+
+    /// Apply permutation inverse on array based on the type of the matrix.
+    @safe pure
+    T[] permInv(T[] tmp_v)
+    {
+        // Complex valued vector
+        static if (is(Complex!T : T)) {
+            return tmp_v / this.perm;
+        }
+        // Real valued vector
+        else {
+            tmp_vector[0 .. ($ >> 1)][] = tmp_v[];
+            size_t tmp_len = tmp_v.length >> 1;
+            foreach(i; 0 .. tmp_len){
+                tmp_v[this.perm.perm[i]] = tmp_vector[i];
+                tmp_v[this.perm.perm[i] + tmp_len] = tmp_vector[i + tmp_len];
+            }
+            return tmp_v;
+        }
+    }
+
+    Vector!T opBinary(string op)(in Vector!T v)
+    if (op=="*")
+    {
+        return new Vector!T(this * v.v);
+    }
+
+    T[] opBinary(string op)(in T[] v)
+    if (op=="*")
+    {
+        enforce(v.length == cols, "Matrix-Vector multiplication: dimensions mismatch.");
+
+        static if (!is(Complex!T : T)) {
+            T[] res = new T[v.length << 1];
+            res[0 .. v.length] = v[];
+            res[v.length .. $] = 0;
+        }
+        else {
+            T[] res = v.dup;
+        }
+
+        this.applyDiagonal(res, 0);
+
+        res = fourier * res;
+
+        this.applyReflection(res, 0);
+        res = this.permMult(res);
+        this.applyDiagonal(res, 1);
+
+        res = res / fourier;
+
+        this.applyReflection(res, 1);
+        this.applyDiagonal(res, 2);
+
+        static if (!is(Complex!T: T))
+            return res[0 .. ($ >> 1)][];
+        else
+            return res;
+    }
+
+    Vector!T opBinaryRight(string op)(in Vector!T v)
+    if (op=="/")
+    {
+        return new Vector!T(v.v / this);
+    }
+
+    T[] opBinaryRight(string op)(in T[] v)
+    if (op=="/")
+    {
+        enforce(v.length == cols, "Matrix-Vector division: dimensions mismatch.");
+        
+        static if (!is(Complex!T : T)) {
+            T[] res = new T[v.length << 1];
+            res[0 .. v.length] = v[];
+            res[v.length .. $] = 0;
+        }
+        else {
+            T[] res = v.dup;
+        }
+
+        this.applyDiagonalInv(res, 2);
+        this.applyReflection(res, 1);
+        
+        res = fourier * res;
+
+        this.applyDiagonalInv(res, 1);
+        res = this.permInv(res);
+        this.applyReflection(res, 0);
+        
+        res = res / fourier;
+        
+        this.applyDiagonalInv(res, 0);
+
+        static if (!is(Complex!T: T))
+            return res[0 .. ($ >> 1)][];
+        else
+            return res;
+    }
+}
+unittest
+{
+    write("                  Unitary ... ");
+    // Complex valued Matrix
+    {
+        auto m0 = new UnitaryMatrix!(Complex!float)();
+        auto m = new UnitaryMatrix!(Complex!double)(1024, 9.0);
+        auto n= m.dup;
+        auto v = new Vector!(Complex!double)(1024, 1.2);
+        auto memcop = v.dup;
+
+        auto k = v.dup;
+        auto l = k.dup;
+
+        auto r = m * v;
+        v = r / m;
+
+        auto s = m * l;
+        l = s / m;
+
+        k -= v;
+        l -= v;
+
+        assert(k.norm!"L2" < 0.00001);
+        assert(l.norm!"L2" < 0.00001);
+
+        assertThrown(new UnitaryMatrix!(Complex!float)(4, 0.0));
+    }
+
+    // There is a bug in the applyReflection method
+    // Real valued Matrix
+    {
+        size_t len = 2;
+        auto mc = new UnitaryMatrix!(Complex!real)(len, 1.0);
+        auto mr = new UnitaryMatrix!real(len, 1.0);
+    
+        // Copy mc parameters into mr.
+        mr.params = mc.params.dup;
+        mr.perm.perm = mc.perm.perm.dup;
+
+        auto vr = new Vector!real(len, 1.0);
+        auto vc = new Vector!(Complex!real)(len);
+        foreach(i; 0 .. len)
+            vc[i] = complex(vr[i], 0);
+        
+        { // Multiplication
+            auto res_c = mc * vc;
+            auto res_r = mr * vr;
+
+            // Take only real values.
+            auto res_c_r = new Vector!real(len);
+            foreach(i; 0 .. len)
+                res_c_r[i] = res_c[i].re;
+
+            res_c_r -= res_r;
+            assert(res_c_r.norm!"L2" <= 0.00001);
+        }
+
+        { // Inverse
+            auto res_c = vc / mc;
+            auto res_r = vr / mr;
+
+            // Take only real values.
+            auto res_c_r = new Vector!real(len);
+            foreach(i; 0 .. len)
+                res_c_r[i] = res_c[i].re;
+
+            res_c_r -= res_r;
+            assert(res_c_r.norm!"L2" <= 0.00001);
+        }
+    }
+
+    write("Done.\n");
+}
+
+/++ Fourier Matrix class.
+ +
+ +  Implement the fourier matrix.
+ +
+ +  TODO: Allow non complex vector as input => assume it is of the form [real values, imaginary values]
+ +/
+class FourierMatrix(T) : Parameter
+{
+    static if (is(Complex!T : T))
+        mixin("alias Tc = "~(T.stringof[8 .. $])~";");
+    else alias Tc = T;
+
+    size_t rows, cols;
+
+    Fft objFFT;
+    Complex!T[] tmp_vector;
+    Complex!T[] tmp_result;
+    T[] return_vector_real;
+    
+    this(size_t size)
+    {
+        rows = size;
+        cols = size;
+        objFFT = new Fft(size);
+
+        tmp_vector = new Complex!T[size];
+        tmp_result = new Complex!T[size];
+        return_vector_real = new T[size << 1];
+    };
+    
+    this(in FourierMatrix M)
+    {
+        this(M.rows);
+    }
+
+    const @property
+    FourierMatrix!T dup()
+    {
+        return new FourierMatrix(this);
+    }
+
+    Vector!T opBinary(string op)(in Vector!T v)
+    if (op=="*")
+    {
+        return new Vector!T(this * v.v);
+    }
+
+    T[] opBinary(string op)(in T[] v)
+    if (op=="*")
+    {
+        static if (!is(Complex!T : T)) {
+            enforce((v.length >> 1) == cols, "Matrix-Vector divison: dimensions mismatch.");
+            foreach(i; 0 .. v.length >> 1)
+            {
+                tmp_vector[i] = complex(v[i], v[i+($>>1)]);
+            }
+            objFFT.fft(tmp_vector, tmp_result);
+            foreach(i, c; tmp_result)
+            {
+                return_vector_real[i] = c.re;
+                return_vector_real[i + ($ >> 1)] = c.im;
+            }
+            return return_vector_real;
+        }
+        else {
+            enforce(v.length == cols, "Matrix-Vector divison: dimensions mismatch.");
+            objFFT.fft(v, tmp_vector);
+            tmp_result[] = tmp_vector[];
+            return tmp_result;
+        }
+    }
+
+    Vector!T opBinaryRight(string op)(in Vector!T v)
+    if (op=="/")
+    {
+        return new Vector!T(v.v / this);
+    }
+
+    T[] opBinaryRight(string op)(in T[] v)
+    if (op=="/")
+    {
+        static if (!is(Complex!T : T)) {
+            enforce((v.length >> 1) == cols, "Matrix-Vector divison: dimensions mismatch.");
+            foreach(i; 0 .. v.length >> 1)
+            {
+                tmp_vector[i] = complex(v[i], v[i+($>>1)]);
+            }
+            objFFT.inverseFft(tmp_vector, tmp_result);
+            foreach(i, c; tmp_result)
+            {
+                return_vector_real[i] = c.re;
+                return_vector_real[i + ($ >> 1)] = c.im;
+            }
+            return return_vector_real;
+        }
+        else {
+            enforce(v.length == cols, "Matrix-Vector divison: dimensions mismatch.");
+            objFFT.inverseFft(v, tmp_vector);
+            tmp_result[] = tmp_vector[];
+            return tmp_result;
+        }
+    }
+}
+unittest
+{
+    write("                  Fourrier ... ");
+
+    size_t len = 4;
+    // Complex
+    {
+        alias Fourier = FourierMatrix!(Complex!double);
+        auto f = new Fourier(len);
+        auto g =  f.dup;
+        auto vc = new Complex!double[len];
+
+        auto rnd_tmp = Random(cast(uint) ((Clock.currTime()
+                         - SysTime(unixTimeToStdTime(0))).total!"msecs"));
+
+        foreach(i;0 .. len)
+            vc[i] = complex(uniform(-1.0, 1.0, rnd_tmp),
+                            uniform(-1.0, 1.0, rnd_tmp));
+
+        auto r1 = f * (vc / f);
+        auto r2 = (g * vc) / g;
+        auto r3 = (f * vc) / f;
+
+        foreach(i;0 .. len){
+            assert(std.complex.abs(r1[i] - vc[i]) <= 0.0001);
+            assert(std.complex.abs(r2[i] - vc[i]) <= 0.0001);
+            assert(std.complex.abs(r1[i] - r1[i]) <= 0.0001);
+        }
+    }
+
+    // Real
+    {
+        alias Fourier = FourierMatrix!real;
+        auto f = new Fourier(len);
+        auto g = new FourierMatrix!(Complex!real)(len);
+
+        auto v = new Vector!real(len << 1, 1.0);
+
+        auto c = new Vector!(Complex!real)(len, 0);
+
+        foreach(i; 0 .. len)
+            c[i] = complex(v[i], v[i + len]);
+        
+        auto r1 = f*v;
+        auto r2 = g*c;
+
+        auto r = v.dup;
+        foreach(i; 0 .. len)
+        {
+            r[i] = r2[i].re;
+            r[i + len] = r2[i].im;
+        }
+
+        r -= r1;
+
+        assert(r.norm!"L2" <= 0.0001);
+    }
+
+    write("Done.\n");
+}
+
+/++ Diagonal matrix class.
+ +
+ + TODO: There mmight be too much things, we could need to remove some methods.
+ +
+ +/
+class DiagonalMatrix(T) : Parameter {
+    static if (is(Complex!T : T))
+        mixin("alias Tc = "~(T.stringof[8 .. $])~";");
+    else alias Tc = T;
+
+    T[] params;
+
+    size_t rows, cols;
+    /// Constructor
+    pure @safe
+    this(in size_t size)
+    {
+        this.rows = size; this.cols = size;
+        params = new T[size];
+    }
+
+    /// Simple constructor with random initialization
+    @safe
+    this(in size_t size, in Tc randomBound)
+    {
+        this(size);
+
+        if (randomBound < 0)
+            throw new Exception("'randomBound' must be >= 0");
+        if (randomBound.abs == 0) {
+            foreach(i; 0 .. params.length)
+                params[i] = to!(T)(0);
+        }
+        else {
+            static if (is(Complex!T : T)) {
+                foreach(i;0 .. size)
+                    params[i] = complex(uniform(-randomBound, randomBound, rnd),
+                                     uniform(-randomBound, randomBound, rnd));
+            }
+            else {
+                foreach(i;0 .. size)
+                    params[i] = uniform(-randomBound, randomBound, rnd);
+            }
+        }
+    }
+
+    /// Copy-constructor
+    pure @safe
+    this(in DiagonalMatrix M)
+    {
+        this(M.rows);
+        foreach(i;0 .. rows)
+            this.params[i] = M.params[i];
+    }
+
+    /// Constructor from list
+    pure @safe
+    this(in T[] valarr)
+    {
+        this(valarr.length);
+        params = valarr.dup;
+    }
+
+
+    
+    const @property
+    DiagonalMatrix!T dup()
+    {
+        return new DiagonalMatrix(this);
+    }
+
+    @property const pure @safe
+    size_t length()
+    {
+        return rows;
+    }
+
+    /// Assign Value to indices.
+    pure @safe
+    void opIndexAssign(T value, in size_t i, in size_t j)
+    {if (i == j) params[i] = value;}
+    /// Assign Value to index.
+    pure @safe
+    void opIndexAssign(T value, in size_t i)
+    {params[i] = value;}
+
+    /// Return value by indices.
+    pure @safe
+    ref T opIndex(in size_t i, in size_t j)
+    {return params[i];}
+    /// Return value by index.
+    pure @safe
+    ref T opIndex(in size_t i)
+    {return params[i];}
+
+    /// Operation +-*/ between Diagonal Matrix.
+    const pure @safe
+    auto opBinary(string op)(in DiagonalMatrix other)
+    if (op=="+" || op=="-" || op=="*" || op=="/")
+    {
+        auto res = new DiagonalMatrix(this);
+        foreach(i;0 .. rows)
+            mixin("res.params[i] " ~ op ~ "= other.params[i];");
+        return res;
+    }
+
+    /// Operation-Assign +-*/ between Diagonal Matrix.
+    pure @safe
+    void opOpAssign(string op)(in DiagonalMatrix other)
+    if (op=="+" || op=="-" || op=="*" || op=="/")
+    {
+        foreach(i;0 .. rows)
+            mixin("params[i] " ~ op ~ "= other.params[i];");
+    }
+
+    ///  Vector multiplication.
+    const pure @safe
+    Vector!T opBinary(string op)(in Vector!T v)
+    if (op=="*")
+    {
+        return new Vector!T(this * v.v);
+    }
+
+    const pure @safe
+    auto opBinary(string op)(in T[] other)
+    if (op=="*")
+    {
+        enforce(other.length == cols, "Matrix-Vector multiplication: dimensions mismatch.");
+        auto res = new T[other.length];
+        foreach(i;0 .. rows)
+            res[i] = params[i] * other[i];
+        return res;
+    }
+
+    const pure @safe
+    Vector!T opBinaryRight(string op)(in Vector!T v)
+    if (op=="/")
+    {
+        return new Vector!T(v.v / this);
+    }
+
+    const pure @safe
+    auto opBinaryRight(string op)(in T[] other)
+    if (op=="/")
+    {
+        enforce(other.length == cols, "Matrix-Vector division: dimensions mismatch.");
+        auto res = new T[other.length];
+        foreach(i;0 .. rows)
+            res[i] = other[i] / params[i];
+        return res;
+    }
+
+    /// Operation +-*/ on Matrix.
+    const pure @safe
+    Matrix!T opBinary(string op)(in Matrix!T M)
+    {
+        static if (op=="+" || op=="-") {
+            auto res = M.dup;
+            foreach(i;0 .. M.rows)
+                mixin("res[i,i] " ~ op ~ "= M[i,i];");
+            return res;
+        }
+        else static if (op=="*" || op=="/"){
+            auto res = M.dup;
+            foreach(i;0 .. M.rows)
+                mixin("res[i,i] " ~ op ~ "= M[i,i];");
+            return res;
+        }
+        else static assert(0, "Binary operation '"~op~"' is not implemented.");
+    }
+
+    const pure @safe
+    Matrix!T opBinary(string op)(in Matrix!T M)
+    if (op=="*" || op=="/")
+    {
+        auto res = M.dup;
+        foreach(i;0 .. M.rows)
+            mixin("res[i,i] " ~ op ~ "= M[i,i];");
+        return res;
+    }
+
+    @property const @safe
+    T sum()
+    {
+        return params.sum;
+    }
+}
+unittest
+{
+    write("                  Diagonal ... ");
+    {
+        alias Diag = DiagonalMatrix!double;
+        auto m1 = new Diag(4);
+        auto m2 = new Diag([0, 1, 2, 3]);
+        m1[0]=-0;m1[1]=-1;m1[2]=-2;m1[3]=-3;
+
+        auto m3 = m1.dup;
+        auto m4 = new Diag(m2);
+
+        assert(m1[2] == -2);
+        assert(m4.sum == m2.sum);
+        assert(m3.sum == m1.sum);
+
+        m3 += m2;
+        assert(m3.sum == 0);
+
+        m3 -= m4;
+        assert(m3[3] == m1[3]);
+
+        auto v = [10.0, 3.0, 5.0, 1.0, 8.0, 4.0, 6.0];
+        auto w = m2 * v[0 .. 4];
+        assert(w[0] == 0);
+        assert(w[1] == 3);
+    }
+    {
+        alias Diag = DiagonalMatrix!(Complex!double);
+        auto m1 = new Diag(4, 3.0);
+        auto m2 = new Diag([complex(0), complex(1),
+                            complex(2), complex(3)]);
+        m1[0]=complex(-0);m1[1]=complex(-1);
+        m1[2]=complex(-2);m1[3]=complex(-3);
+
+        auto m3 = m1.dup;
+        auto m4 = new Diag(m2);
+
+        assert(m1[2] == complex(-2));
+        assert(m4.sum == m2.sum);
+        assert(m3.sum == m1.sum);
+
+        m3 += m2;
+        assert(std.complex.abs(m3.sum) < 0.0001);
+
+        m3 -= m4;
+        assert(m3[3] == m1[3]);
+        assert(m3[1, 1] == m1[1]);
+        assert(m1.length == 4);
+
+        m1[1, 2] = complex(10000.0);
+        assert(m3[1, 1] == m1[1]);
+    }
+
+    assertThrown(new DiagonalMatrix!float(4, -6.0));
+    auto d = new DiagonalMatrix!real(1000, 0.0);
+    auto v = new Vector!real(1000, 10.0);
+
+    v *= d;
+
+    assert(v.norm!"L1" <= 0.001);
+
+    write("Done.\n");
+}
+
+/++ Reflection matrix class.
+ +
+ +
+ + We define a reflection matrix to be of the form:
+ +  I - 2vv*/||v||^2
+ + where I is the identity matrix
+ + v is a complex vector
+ + v* denotes the conjugate transpose of v
+ + ||v||^2 is the euclidean norm of v
+ +/
+class ReflectionMatrix(T) : Parameter {
+    static if (is(Complex!T : T))
+        mixin("alias Tc = "~(T.stringof[8 .. $])~";");
+    else alias Tc = T;
+
+    Vector!T vec;
+    
+    size_t rows, cols;
+
+    /// Constructor
+    pure @safe
+    this(in size_t size)
+    {
+        this.rows = size; this.cols = size;
+        vec = new Vector!T(size);
+    }
+
+    /// Simple constructor with random initialization
+    @safe
+    this(in size_t size, in Tc randomBound)
+    {
+        this(size);
+
+        if (randomBound <= 0)
+            throw new Exception("'randomBound' must be > 0");
+
+        static if (is(Complex!T : T)) {
+            foreach(size_t i;0 .. size)
+                vec[i] = complex(uniform(-randomBound, randomBound, rnd),
+                                 uniform(-randomBound, randomBound, rnd));
+        }
+        else {
+            foreach(size_t i;0 .. size)
+               vec[i] = uniform(-randomBound, randomBound, rnd);
+        }
+    }
+
+
+    /// Copy-constructor
+    @safe
+    this(in ReflectionMatrix dupl)
+    {
+        this.rows = dupl.vec.length;
+        this.cols = dupl.vec.length;
+        vec = dupl.vec.dup;
+    }
+
+    /// Constructor from list.
+    pure @safe
+    this(in T[] valarr)
+    {
+        this.rows = valarr.length;
+        this.cols = valarr.length;
+        vec = new Vector!T(valarr);
+    }
+    /// Constructor from Vector.
+    pure @safe
+    this(in Vector!T valarr)
+    {
+        this(valarr.v);
+    }
+
+
+    
+    const @property
+    ReflectionMatrix!T dup()
+    {
+        return new ReflectionMatrix(this);
+    }
+
+    @property const pure @safe
+    size_t length()
+    {
+        return rows;
+    }
+
+    @property const pure @safe @nogc
+    Tc invSqNormVec2() {
+        return -2*pow(vec.norm!"L2",-2);
+    }
+
+    /+ Vector multiplication.
+     + As we only store the vector that define the reflection
+     + We can comme up with a linear-time matrix-vector multiplication.
+     +/
+    const pure @safe
+    Vector!T opBinary(string op)(in Vector!T v)
+    if (op=="*")
+    {
+        return new Vector!T(this * v.v);
+    }
+
+    const pure @safe
+    T[] opBinary(string op)(in T[] v)
+    if (op=="*")
+    {
+        enforce(v.length == cols, "Matrix-Vector multiplication: dimensions mismatch.");
+        T[] vres = v.dup;
+
+        T s = vec.conjdot(v, vec);
+        T[] tmp = vec.v.dup;
+        s *= -2*pow(vec.norm!"L2",-2);
+        foreach(i; 0 .. cols)
+            tmp[i] = tmp[i] * s;
+        vres[] += tmp[];
+        return vres;
+    }
+
+    const pure @safe
+    Vector!T opBinaryRight(string op)(in Vector!T v)
+    if (op=="/")
+    {
+        return v.v / this;
+    }
+
+    const pure @safe
+    T[] opBinaryRight(string op)(in T[] v)
+    if (op=="/")
+    {
+        enforce(v.length == cols, "Matrix-Vector division: dimensions mismatch.");
+        // The inverse of a reflection is the very same reflection.
+        T[] vres = v.dup;
+        T s = vec.conjdot(v, vec);
+        T[] tmp = vec.v.dup;
+        s *= -2*pow(vec.norm!"L2",-2);
+        foreach(i; 0 .. cols)
+            tmp[i] = tmp[i] * s;
+        vres[] += tmp[];
+        return vres;
+    }
+
+    const pure @safe
+    Matrix!T toMatrix()
+    {
+        auto res = new Matrix!T(rows, cols);
+        T s;
+        foreach(size_t i; 0 .. rows) {
+            s = vec[i]*(-2*pow(vec.norm!"L2",-2));
+            foreach(size_t j; 0 .. cols){
+                static if (is(Complex!T : T))
+                    res[i,j] = s*vec[j].conj;
+                else
+                    res[i,j] = s*vec[j];
+            }
+            static if (is(Complex!T : T))
+                res[i,i] = res[i,i] + cast(T) complex(1);
+            else
+                res[i,i] = res[i,i] + cast(T) 1;
+        }
+        return res;
+    }
+}
+unittest
+{
+    write("                  Reflection ... ");
+    {
+        // Verification of the multiplication algorithm.
+        alias Reflection = ReflectionMatrix!(Complex!real);
+        ReflectionMatrix!(Complex!real) r1 = new Reflection(100, 1.0);
+        ReflectionMatrix!(Complex!real) r1bis = r1.dup;
+        Matrix!(Complex!real) m1 = r1.toMatrix();
+
+        r1bis.vec -= r1.vec;
+        assert(r1bis.vec.norm!"L2" <= 0.0001);
+
+        auto v = new Vector!(Complex!real)(100, 1.0);
+        auto u = new Vector!(Complex!real)(v);
+
+        v.opOpAssign!"*"(r1);
+        u.opOpAssign!"*"(m1);
+        v -= u;
+        assert(v.norm!"L2" < 0.0001);
+    }
+    {
+        auto vref = new Vector!real(100, 1.0);
+
+        auto r1 = new ReflectionMatrix!real(vref);
+        auto r1bis = new ReflectionMatrix!real(vref.v);
+        Matrix!real m1 = r1.toMatrix();
+
+        r1bis.vec -= r1.vec;
+        assert(r1bis.vec.norm!"L2" <= 0.0001);
+
+        auto v = new Vector!real(100, 1.0);
+        auto u = new Vector!real(v);
+
+        v.opOpAssign!"*"(r1);
+        u.opOpAssign!"*"(m1);
+        v -= u;
+        assert(v.norm!"L2" < 0.0001);
+
+        assert(r1.length == 100);
+        
+    }
+
+    assertThrown(new ReflectionMatrix!(Complex!real)(10, 0.0));
+
+    writeln("Done.");
+}
+
+/++ Permutation matrix class.
+ +/
+class PermutationMatrix(T) : Parameter {
+    static if (is(Complex!T : T))
+        mixin("alias Tc = "~(T.stringof[8 .. $])~";");
+    else alias Tc = T;
+
+    size_t[] perm;
+
+    size_t rows, cols;
+    /// Constructor
+    pure @safe
+    this(in size_t size)
+    {
+        this.rows = size; this.cols = size;
+        perm = new size_t[size];
+    }
+
+    /// Simple constructor with random initialization
+    /// Here the randomBound is not used and a simple
+    /// random permutation is returned.
+    @safe
+    this(in size_t size, in float randomBound)
+    {
+        this(size.iota.array);
+        randomShuffle(perm);
+    }
+
+
+    /// Copy-constructor
+    pure @safe
+    this(in PermutationMatrix dupl)
+    {
+        this(dupl.cols);
+        perm = dupl.perm.dup;
+    }
+
+    /// Constructor from list (trusted to be a permutation)
+    pure @safe
+    this(in size_t[] valarr)
+    {
+        this(valarr.length);
+        perm = valarr.dup;
+    }
+
+
+    
+    const @property
+    PermutationMatrix!T dup()
+    {
+        return new PermutationMatrix(this);
+    }
+
+    @property @nogc
+    const pure @safe
+    size_t length()
+    {
+        return rows;
+    }
+
+    const
+    pure @safe  @nogc
+    auto permute(size_t i)
+    {
+        return perm[i];
+    }
+
+
+    ///  Vector multiplication.
+    const pure @safe
+    Vector!T opBinary(string op)(in Vector!T v)
+    if (op=="*")
+    {
+        return new Vector!T(this * v.v);
+    }
+
+    const pure @safe
+    T[] opBinary(string op)(in T[] v)
+    if (op=="*")
+    {
+        enforce(v.length == cols, "Matrix-Vector multiplication: dimensions mismatch.");
+        auto vres = new T[v.length];
+        foreach(i; 0 .. v.length)
+            vres[i] = v[perm[i]];
+        return vres;
+    }
+
+    const pure @safe
+    Vector!T opBinaryRight(string op)(in Vector!T v)
+    if (op=="/")
+    {
+        return new Vector!T(v.v / this);
+    }
+
+    const pure @safe
+    T[] opBinaryRight(string op)(in T[] v)
+    if (op=="/")
+    {
+        enforce(v.length == cols, "Matrix-Vector division: dimensions mismatch.");
+        auto vres = new T[v.length];
+        foreach(i; 0 .. v.length)
+            vres[perm[i]] = v[i];
+        return vres;
+    }
+}
+unittest
+{
+    write("                  Permutation ... ");
+    
+    alias Perm = PermutationMatrix!float;
+    
+    auto p = new Perm(1_000, 3);
+    auto o = p.dup;
+
+    assert(p.perm[4] < p.perm.length);
+    p.perm[] -= o.perm[];
+    assert(p.perm.sum == 0);
+
+    assert(p.length == 1_000);
+    
+    write("Done.\n");
+}
+
+/++ General matrix class.
+ +
+ +  A class that implement a general matrix (with rows*cols parameter).
+ +
+ +  Note: Contrary to most of the others matrix, this class doesn't implement
+ +  	  the division operator (multiplication by the inverse).
+ +
+ +/
+class Matrix(T) : Parameter {
+    static if (is(Complex!T : T))
+        mixin("alias Tc = "~(T.stringof[8 .. $])~";");
+    else alias Tc = T;
+
+    T[] params;
+
+    size_t rows, cols;
+    /// Simple constructor
+    pure @safe
+    this(in size_t rows, in size_t cols)
+    {
+        params = new T[rows*cols];
+        this.rows = rows;
+        this.cols = cols;
+    }
+    
+    pure @safe
+    this(in size_t rows)
+    {
+        this(rows, rows);
+    }
+
+    @safe
+    this(in size_t rows, in Tc randomBound)
+    {
+        this(rows, rows, randomBound);
+    }
+
+    /// Simple constructor with random initialization
+    @safe
+    this(in size_t rows, in size_t cols, in Tc randomBound)
+    {
+        params = new T[rows*cols];
+        this.rows = rows;
+        this.cols = cols;
+
+        if (randomBound < 0)
+            throw new Exception("'randomBound' must be >= 0");
+        if (randomBound.abs == 0) {
+            foreach(i; 0 .. params.length)
+                params[i] = to!(T)(0);
+        }
+        else {
+            static if (is(Complex!T : T)) {
+                foreach(i;0 .. params.length)
+                    params[i] = complex(uniform(-randomBound, randomBound, rnd),
+                                     uniform(-randomBound, randomBound, rnd));
+            }
+            else {
+                foreach(i;0 .. rows*cols)
+                    params[i] = uniform(-randomBound, randomBound, rnd);
+            }
+        }
+    }
+
+    /// Copy-constructor
+    pure @safe
+    this(in Matrix dupl)
+    {
+        this(dupl.rows, dupl.cols);
+        foreach(i;0 .. rows*cols) {
+            params[i] = dupl.params[i];
+        }
+    }
+
+    
+    const @property
+    Matrix!T dup()
+    {
+        return new Matrix(this);
+    }
+
+    @property const pure @safe
+    size_t length()
+    {
+        return rows;
+    }
+
+    pure @safe
+    void opIndexAssign(T value, in size_t i, in size_t j)
+    {params[i*cols + j] = value;}
+
+    /// Return value by index.
+    pure const @safe
+    T opIndex(in size_t i, in size_t j)
+    {return params[i*cols + j];}
+   
+    /// Simple math operation without memory allocation.
+    pure @safe
+    void opOpAssign(string op)(in Matrix other)
+    {
+             static if (op == "+") { params[] += other.params[]; }
+        else static if (op == "-") { params[] -= other.params[]; }
+        else static if (op == "*") { this  = this * other; }
+        else static assert(0, "Operator "~op~" not implemented.");
+    }
+
+    const pure @safe
+    auto opBinary(string op)(in Matrix other)
+    if (op == "+" || op == "-")
+    {
+        auto res = new Matrix(this);
+        foreach(i;0 .. params.length)
+            mixin("res.params[i] " ~ op ~ "= other.params[i];");
+        return res;
+    }
+
+    const pure @safe
+    auto opBinary(string op)(in Matrix other)
+    if (op == "*")
+    {
+        enforce(cols == other.rows,"Matrix-Matrix multiplication: dimensions mismatch.");
+        auto res = new Matrix(rows, other.cols);
+        foreach(i;0 .. rows) {
+            foreach(j; 0 .. other.cols) {
+                T s;
+                foreach(k; 0 .. cols){
+                    s += params[i*cols + k] * other.params[k*other.cols + j];
+                }
+                res[i, j] = s;
+            }
+        }
+        return res;
+    }
+
+    const pure @safe
+    auto opBinary(string op)(in Vector!T v)
+    if (op=="*")
+    {
+        return new Vector!T(this * v.v);
+    }
+
+    const pure @safe
+    auto opBinary(string op)(in T[] v)
+    if (op=="*")
+    {
+        enforce(v.length == cols, "Matrix-Vector division: dimensions mismatch.");
+        auto res = new T[rows];
+        foreach(size_t i; 0 .. rows){
+            T s = params[i*cols]*v[0];
+            foreach(size_t j; 1 .. cols)
+                s += params[i*cols + j]*v[j];
+            res[i] = s;
+        }
+        return res;
+    }
+}
+unittest
+{
+    write("                  Matrix ... ");
+    auto m1 = new Matrix!(Complex!float)(10, 30, 5.0f);
+    auto m2 = m1.dup;
+    auto m3 = new Matrix!(Complex!float)(30, 5, 10.0f);
+    auto m4 = new Matrix!real(100, 1.0);
+    auto m5 = new Matrix!real(100);
+    m5.params = m4.params.dup;
+
+    m2 -= m1;
+    assert(std.complex.abs(m2.params.sum) < 0.1);
+
+    m5 -= m4;
+    assert(m5.params.sum.abs < 0.1);
+
+    m2 += m1;
+    auto m6 = m1 * m3;
+    assert(m6.length == m1.length);
+
+    bool isFailed = false;
+    try
+    {
+        auto m7 = m3 * m1;
+    }
+    catch (Exception e)
+    {
+        isFailed = true;
+    }
+    assert(isFailed);
+
+    assertThrown(new Matrix!float(5, -0.5));
+
+    auto m = new Matrix!float(7, 2, 0.0);
+
+    auto v = new Vector!float(2, 1.0);
+
+    v *= m;
+
+    assert(v.length == 7);
+    assert(v.norm!"L2" <= 0.0001);
+
+    writeln("Done.");
+}