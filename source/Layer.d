module source.Layer;

import std.algorithm;
import std.complex;
import std.conv: to;
import std.exception: assertThrown, enforce;
import std.functional: toDelegate;
import std.math;
import std.range;
import std.string : startsWith;

import source.Matrix;
import source.Parameter;
import source.Utils;

version(unittest)
{
    import std.stdio : writeln, write;
    import core.exception;
}



/++ The layers of the Neural Networks.
 +
 +  Basically, each layer can be seen as a function, which take a vector and
 +  return another vector of a possibly different length. Those functions have
 +  parameters (matrix, bias, ..) which are specific to each kind of layer
 +  (linear, recurrent, ..). All the logic of how these layers are assembled is
 +  in the NeuralNet object.
 +
 +  If they are trained with an evolutionary algorithm (Which is the primary
 +  goal), we will need to have some function to handle *mutation* and
 +  *crossover*. This should be enough for many of the optimization we will
 +  implement (PSA, GA, RS, ES, and other obscure acronym...).
 +
 +  The gradient of the layer will be difficult to compute due to the will to
 +  play with heavily recurrent networks (which is not the common cas because
 +  of the use of gradient-based optimization). However, it would be very
 +  interesting to know the gradient of the NeuralNet and could be investigated
 +  in this project.
 +
 +  In practice, each layers must implement one method:
 +      - compute
 +  which apply the layer to the vector and return the result.
 +
 +
 +  TODO:
 +      - convnet
 +      - share_parameter in NeuralNet between layer
 +
 +/
abstract class Layer(T)
{
    static if (is(Complex!T : T))
        mixin("alias Tc = "~(T.stringof[8 .. $])~";");
    else alias Tc = T;

    /// Number of parameter in the layer.
    size_t size;

    /// Parameter, Layer-specific
    Parameter[] params = null;

    abstract Vector!T compute(Vector!T);
    abstract @safe @nogc pure void takeOwnership(ref T[], ref size_t);
}

/+ This layer implement a simple linear matrix transformation
 + applied to the vector.
 +
 + M (type): Type of the matrix to be used in the layer.
 + T (type): Type of the matrix.
 +
 + WE ASSUME NOBODY WE'LL USE ANYTHING ELSE THAN A MATRIX FOR "M".
 + TODO: use some kind of limitation to make sure M is a known matrix
 + (std.variant, enum, set ...).
 +
 +/
<<<<<<< HEAD
class MatrixLayer(Mtype : M!T, alias M, T) : Layer!T
if (!__traits(compiles, BlockMatrix!T))
=======
class MatrixLayer(Mtype, T) : Layer!T
>>>>>>> c2666c4e
{
    this()
    {
        // TODO: Add check to see if Mtype is a Matrix*!T
    }

    this(in Mtype _M)
    {
        this();
<<<<<<< HEAD
        static if (__traits(compiles, BlockMatrix!T))
            size = size_blocks * size_blocks * num_blocks;
        else
            size = _M.rows * _M.cols;
=======
>>>>>>> c2666c4e
        // We keep a duplicate of the matrix.
        params = new Parameter[1];
        params[0] = _M.dup;
    }

    this(in Mtype _M, in Vector!T _v)
    {
        if (_v){
            this();
            enforce(_M.cols == _v.length, "Matrix / Bias dimensions mismatch.");
<<<<<<< HEAD

            static if (Mtype.stringof[0 .. 5] == "Block")
                size = size_blocks * size_blocks * num_blocks + _v.length;
            else
                size = _M.rows * _M.cols + _v.length;
=======
>>>>>>> c2666c4e

            params = new Parameter[2];
            params[0] = _M.dup;
            params[1] = _v.dup;
        }
        else
            this(_M);
    }

<<<<<<< HEAD
=======

>>>>>>> c2666c4e
    this(in size_t[2] _dim,
         in bool _bias=false,
         in Tc _random_init=0)
    {
        // Block matrix cannot be created automatically.
<<<<<<< HEAD
        static if (__traits(compiles, BlockMatrix!T))
=======
        static if (Mtype.stringof[0 .. 5] == "Block")
>>>>>>> c2666c4e
            throw new Exception("Block matrix need to be created by the user.");
        else {
            // Create a bias vector if needed.
            Vector!T v = null;
            if (_bias)
                v = new Vector!T(_dim[0], _random_init);

            // Rectangular Random Matrices
<<<<<<< HEAD
            static if (__traits(compiles, new Mtype(_dim[0], _dim[1], _random_init))) {
                Mtype m = new Mtype(_dim[0], _dim[1], _random_init);
            }
            // Random Matrices
            else static if (__traits(compiles, new Mtype(_dim[0], _random_init))) {
                Mtype m = new Mtype(_dim[0], _random_init);
            }
            // Others
            else static if (__traits(compiles, new Mtype(_dim[0]))) {
                Mtype m = new Mtype(_dim[0]);
            }
=======
            static if (__traits(compiles, new Mtype!T(_dim[0], _dim[1], _random_init))) {
                Mtype!T m = new Mtype!T(_dim[0], _dim[1], _random_init);
            }
            // Random Matrices
            else static if (__traits(compiles, new Mtype!T(_dim[0], _random_init))) {
                Mtype!T m = new Mtype!T(_dim[0], _random_init);
            }
            // Others
            else static if (__traits(compiles, new Mtype!T(_dim[0]))) {
                Mtype!T m = new Mtype!T(_dim[0]);
            }
>>>>>>> c2666c4e
            else static assert(0, "Automatic creation of the matrix failed.");

            this(m, v);
        }
    }

    this(in size_t _dim,
         in bool _bias=false,
         in Tc _random_init=0)
    {
        this([_dim, _dim], _bias, _random_init);
<<<<<<< HEAD
    }

    override
    @safe @nogc pure
    void takeOwnership(ref T[] _owner, ref size_t _index)
    {
        if (params) {
            auto tmp_params = cast(Mtype) this.params[0];
            takeOwnership_util_matrix!(Mtype, T)(_owner, tmp_params, _index);
            if (params.length > 1)
                takeOwnership_util!(T)(_owner, (cast(Vector!T) params[1]).v, _index);
        }
=======
>>>>>>> c2666c4e
    }
    
    override
    Vector!T compute(Vector!T _v)
    {
        // Multiply the vector by the matrix first.
        auto res = (cast(Mtype) params[0]) * _v;

        // Add the bias vector if needed.
        if (params.length > 1)
            res += cast(Vector!T) params[1];
        return res;
    }
}
unittest {
    write("Unittest: Layer: Matrix ... ");

    { // Matrices
        auto v = new Vector!(Complex!real)(4, 1.0);

        auto r = new ReflectionMatrix!(Complex!real)(2, 1.0);
        auto d = new DiagonalMatrix!(Complex!real)(2, 2.0);
        auto gm = new Matrix!(Complex!real)(2, 2.0);
        auto b = new BlockMatrix!(Matrix!(Complex!real))(4, 4, 2, [gm, gm], true);
        auto f = new FourierMatrix!(Complex!real)(4);
        
        { // Fourier
            auto mf = new MatrixLayer!(FourierMatrix!(Complex!real))(4, true, 1.0);
            auto p = cast(Vector!(Complex!real)) mf.params[1];

<<<<<<< HEAD
            auto res1 = mf.compute(v);
            auto res2 = f * v;
            res2 += p;
            res2 -= res1;

            assert(p.norm!"L2" > 0.001);
            assert(res2.norm!"L2" <= 0.001);
        }
        { // Matrix
            auto vec = new Vector!double(4, 1.0);
            auto mm = new MatrixLayer!(Matrix!double)([2, 4], false, 10.0);
            auto m = cast(Matrix!double) mm.params[0]; 

            auto res1 = mm.compute(vec);
            auto res2 = m * vec;
            res2 -= res1;

            assert(res2.norm!"L2" <= 0.001);
            assert(res2.length == 2);
        }
        { // Permutation
            auto p = new PermutationMatrix!float(16);
            auto w = new Vector!float(16, 1010101.0);
=======
    auto r = new ReflectionMatrix!(Complex!real)(2, 1.0);
    auto d = new DiagonalMatrix!(Complex!real)(2, 2.0);
    auto gm = new Matrix!(Complex!real)(2, 2.0);
    auto b = new BlockMatrix!(Matrix!(Complex!real), Complex!real)(4, 4, 2, [gm, gm], true);

    auto f = new FourierMatrix!(Complex!real)(4);
>>>>>>> c2666c4e

            auto mp = new MatrixLayer!(PermutationMatrix!float)(p);

<<<<<<< HEAD
            auto res1 = mp.compute(w);
            auto res2 = p * w;
        
            res1 -= res2;

            assert(res1.norm!"L2" <= 0.0001);

            mp = new MatrixLayer!(PermutationMatrix!float)(17);
            w = new Vector!float(17, 0.1);

            res1 = mp.compute(w);

            assert(abs(w.norm!"L2" - res1.norm!"L2") <= 0.001);
        }
        { // Reflection
            auto mr = new MatrixLayer!(ReflectionMatrix!(Complex!real))(4, false, 0.001);
            auto rm = new ReflectionMatrix!(Complex!real)(4, 5.0);

            mr.params[0] = rm.dup;
            
            auto res1 = mr.compute(v);
            auto res2 = rm * res1; // res2 should return to v.
=======
    // Fourier
    {
        auto mf = new MatrixLayer!(FourierMatrix!(Complex!real), Complex!real)(4, true, 1.0);
        auto p = cast(Vector!(Complex!real)) mf.params[1];
>>>>>>> c2666c4e

            res2 -= v;

            assert(res2.norm!"L2" <= 0.0001);
        }
        { // Unitary
            auto mu = new MatrixLayer!(UnitaryMatrix!(Complex!real))(8, false, 1.0);
            auto w = new Vector!(Complex!real)(8, 1.0);

            auto u = cast(UnitaryMatrix!(Complex!real)) mu.params[0];

            auto res1 = mu.compute(w);
            assert(abs(res1.norm!"L2" - w.norm!"L2") <= 0.0001);
            
            w *= u;
            w -= res1;
            assert(w.norm!"L2" <= 0.0001);  
        }
        { // Diagonal
            auto md = new MatrixLayer!(DiagonalMatrix!(Complex!real))(2);
            md.params[0] = d;

<<<<<<< HEAD
            auto w = new Vector!(Complex!real)(2, 100000000.0);
=======
    // Matrix
    {
        auto vec = new Vector!double(4, 1.0);
        auto mm = new MatrixLayer!(Matrix!double, double)([2, 4], false, 10.0);
        auto m = cast(Matrix!double) mm.params[0]; 
>>>>>>> c2666c4e

            auto res = md.compute(w);
            w *= d;

            res -= w;

            assert(res.norm!"L2" <= 0.01);
        }
    }
    { // takeOwnership
        auto v = new Vector!real(4, 1.0);
        auto v2 = new Vector!real(2, 1.0);
        auto bias = new Vector!real(4, 1.0);
        auto bias2 = new Vector!real(2, 1.0);

<<<<<<< HEAD

        auto r = new ReflectionMatrix!real(4, 1.0);
        auto r1 = new ReflectionMatrix!real([1.0, 1.0, 1.0, 1.0]);
        auto layer_r = new MatrixLayer!(ReflectionMatrix!real)(r, bias);
=======
    // Block
    {
        auto p = new Vector!(Complex!real)(4, 3.1415926535);
        auto mb = new MatrixLayer!(BlockMatrix!(Matrix!(Complex!real), Complex!real), Complex!real)(b, p);
        auto m = cast(BlockMatrix!(Matrix!(Complex!real), Complex!real)) mb.params[0];
>>>>>>> c2666c4e

        auto d = new DiagonalMatrix!real(4, 2.0);
        auto layer_d = new MatrixLayer!(DiagonalMatrix!real)(d, bias);

<<<<<<< HEAD
        auto u = new UnitaryMatrix!real(4, 1.0);
        auto u1 = new UnitaryMatrix!real(4); u1.params[] = 1.0; u1.perm = u.perm;
        auto layer_u = new MatrixLayer!(UnitaryMatrix!real)(u, bias);
=======
        assert(res2.norm!"L2" <= 0.0001);
        assertThrown(new MatrixLayer!(BlockMatrix!(Matrix!real, real), real)([2, 3], false, 10.0));
    }
>>>>>>> c2666c4e

        auto m = new Matrix!real(2, 2.0);
        auto m1 = new Matrix!real(2); m1.params[] = 1.0;
        auto layer_m = new MatrixLayer!(Matrix!real)(m, bias2);

<<<<<<< HEAD
        auto array_bouïlla = new real[10000];
        size_t indexouille = 0;
=======
        auto mp = new MatrixLayer!(PermutationMatrix!float, float)(p);
>>>>>>> c2666c4e

        layer_r.takeOwnership(array_bouïlla, indexouille);
        layer_d.takeOwnership(array_bouïlla, indexouille);
        layer_u.takeOwnership(array_bouïlla, indexouille);
        layer_m.takeOwnership(array_bouïlla, indexouille);

        array_bouïlla[] = 1.0;

        auto res_1 = layer_r.compute(v);
        res_1.v[] -= 1.0;
        res_1 = r1 * res_1;
        res_1 -= v;
        assert(res_1.norm!"L2" <= 0.00001);

<<<<<<< HEAD
        auto res_2 = layer_d.compute(v);
        res_2 -= v;
        res_2.v[] -= 1.0;
        assert(res_2.norm!"L2" <= 0.00001);
=======
        mp = new MatrixLayer!(PermutationMatrix!float, float)(17);
        w = new Vector!float(17, 0.1);
>>>>>>> c2666c4e

        auto res_3 = layer_u.compute(v);
        res_3 -= u1 * v;
        res_3.v[] -= 1.0;
        assert(res_3.norm!"L2" <= 0.00001);

        auto res_4 = layer_m.compute(v2);
        res_4 -= m1 * v2;
        res_4.v[] -= 1.0;
        assert(res_4.norm!"L2" <= 0.00001);

    }
    write("Done.\n");
}

class MatrixLayer(Mtype : BlockMatrix!(M!T), alias M, T) : Layer!T
{
    this()
    {
<<<<<<< HEAD
        // TODO: Add check to see if Mtype is a Matrix*!T
    }
=======
        auto mr = new MatrixLayer!(ReflectionMatrix!(Complex!real), Complex!real)(4, false, 0.001);
        auto rm = new ReflectionMatrix!(Complex!real)(4, 5.0);
>>>>>>> c2666c4e

    this(in Mtype _M)
    {
        this();
        size = _M.size_blocks * _M.size_blocks * _M.num_blocks;
        // We keep a duplicate of the matrix.
        params = new Parameter[1];
        params[0] = _M.dup;
    }

    this(in Mtype _M, in Vector!T _v)
    {
        this();
        enforce(_M.cols == _v.length, "Matrix / Bias dimensions mismatch.");

        size = _M.size_blocks * _M.size_blocks * _M.num_blocks + _v.length;
        
        params = new Parameter[2];
        params[0] = _M.dup;
        params[1] = _v.dup;
    }

    override
    @safe @nogc pure
    void takeOwnership(ref T[] _owner, ref size_t _index)
    {
<<<<<<< HEAD
        if (params) {
            auto tmp_params = cast(Mtype) this.params[0];
            takeOwnership_util_matrix!(Mtype, T)(_owner, tmp_params, _index);
            if (params.length > 1)
                takeOwnership_util!(T)(_owner, (cast(Vector!T) params[1]).v, _index);
        }
    }
    
    override
    Vector!T compute(Vector!T _v)
    {
        // Multiply the vector by the matrix first.
        auto res = (cast(Mtype) params[0]) * _v;

        // Add the bias vector if needed.
        if (params.length > 1)
            res += cast(Vector!T) params[1];
        return res;
    }
}
unittest {
    write("Unittest: Layer: BlockMatrix ... ");

    { // Matrice
        auto v = new Vector!(Complex!real)(4, 1.0);

        auto r = new ReflectionMatrix!(Complex!real)(2, 1.0);
        auto d = new DiagonalMatrix!(Complex!real)(2, 2.0);
        auto gm = new Matrix!(Complex!real)(2, 2.0);
        auto b = new BlockMatrix!(Matrix!(Complex!real))(4, 4, 2, [gm, gm], true);
        auto f = new FourierMatrix!(Complex!real)(4);
=======
        auto mu = new MatrixLayer!(UnitaryMatrix!(Complex!real), Complex!real)(8, false, 1.0);
        auto w = new Vector!(Complex!real)(8, 1.0);
>>>>>>> c2666c4e

        auto p = new Vector!(Complex!real)(4, 3.1415926535);
        auto mbp = new MatrixLayer!(BlockMatrix!(Matrix!(Complex!real)))(b, p);
        auto mb = new MatrixLayer!(BlockMatrix!(Matrix!(Complex!real)))(b);
        auto m = cast(BlockMatrix!(Matrix!(Complex!real))) (mb.params[0]);

<<<<<<< HEAD
        auto res1p = mbp.compute(v);
        auto res1 = mb.compute(v);
        auto res2p = m * v;
        auto res2 = res2p.dup;
        res2p += p;
        res2p -= res1p;
        res2 -= res1;

        assert(res2p.norm!"L2" <= 0.0001);
        assert(res2.norm!"L2" <= 0.0001);
    }

    { // takeOwnership
        auto v = new Vector!real(4, 1.0);
        auto bias = new Vector!real(4, 1.0);
=======
        auto res1 = mu.compute(w);
        assert(abs(res1.norm!"L2" - w.norm!"L2") <= 0.0001);
        
        w *= u;
        w -= res1;
        assert(w.norm!"L2" <= 0.0001);
        
    }

    // Diagonal
    {
        auto md = new MatrixLayer!(DiagonalMatrix!(Complex!real), Complex!real)(2);
        md.params[0] = d;
>>>>>>> c2666c4e

        auto gm = new Matrix!real(2, 2.0);
        auto gm1 = new Matrix!real(2); gm1.params[] = 1.0;

        auto b = new BlockMatrix!(Matrix!real)(4, 4, 2, [gm, gm], false);
        auto b1 = new BlockMatrix!(Matrix!real)(4, 4, 2, [gm1, gm1], false);

        auto bml = new MatrixLayer!(BlockMatrix!(Matrix!real))(b, bias);

        auto array_bouïlla = new real[10000];
        size_t indexouille = 0;

        bml.takeOwnership(array_bouïlla, indexouille);

        array_bouïlla[] = 1.0;

        auto res1 = bml.compute(v);
        auto res2 = b1 * v;
        res2.v[] += 1.0;

        res1 -= res2;
        assert(res1.norm!"L2" <= 0.00001);
    }
    write("Done.\n");
}



/+ This layer implement a simple linear matrix transformation
 + applied to the vector.
 + 
 + This might not really be useful..
 +/
class BiasLayer(T) : Layer!T
{
    @safe
    this(const size_t size_in, const Tc randomBound)
    {
        size = size_in;
        params = new Parameter[1];
        params[0] = new Vector!T(size_in, randomBound);
    }
    
    override
    Vector!T compute(Vector!T _v)
    {
        auto res = _v.dup;
        res += to!(Vector!T)(params[0]);
        return res;
    }


    override
    @safe @nogc pure
    void takeOwnership(ref T[] _owner, ref size_t _index)
    {
        if (params)
            takeOwnership_util!(T)(_owner, (cast(Vector!T) params[0]).v, _index);
    }
}
unittest {
    write("                 Bias ... ");

    auto v = new Vector!(Complex!real)(4, 0.5);

    auto b1 = new BiasLayer!(Complex!real)(4, 0);
    auto b2 = new BiasLayer!(Complex!real)(4, 1.0);

    auto b = to!(Vector!(Complex!real))(b2.params[0]);

    auto w = v.dup;
    w += b;
    auto k = b1.compute(v);
    auto l = b2.compute(v);

    l -= w;
    k -= v;

    assert(l.norm!"L2" <= 0.0001);
    assert(k.norm!"L2" <= 0.0001);


    size_t indexx;
    Complex!real ten = complex(10.0);
    auto arr = new Complex!real[4];

    b2.takeOwnership(arr, indexx);
    foreach(i; 0 .. 4)
        arr[i] = ten;

    auto res = b2.compute(v);
    res.v[] -= ten;
    res -= v;

    assert(res.norm!"L2" <= 0.00001);

    write("Done.\n");
}


/++ This layer can implement any function that take as input a
 +  Vector!T and return another Vector!T.
 +
 +  It aims to be as general as possible. You can basically give everything
 +  as a delegate in the constructor.
 +
 +  For convinence, some function are already implemented and more are to go:
 +      -SoftMax
 +      -relu
 +/
class FunctionalLayer(T, string strfunc="", TypeParameter...) : Layer!T
{
    protected {
        enum string[4] keywords_function = ["relu", "softmax", ""];
        enum bool isKeyword = strfunc.isOneOf(keywords_function);
    }

<<<<<<< HEAD
    this() {
=======

    this(string easyfunc, in size_t size_in=0)
    {
        switch (easyfunc)
        {
            case "relu":
                // function that compute "max(x, 0)" for every x in the vector.
                static if (!is(Complex!T : T)) {
                    func =
                        delegate(Vector!T _v, Parameter[] _p) {
                            auto res = _v.dup;
                            foreach(i; 0 .. _v.length)
                                if (res[i] < 0) res[i] = 0;
                            return res;
                        };
                    break;
                }
                // else with use modRelu by default.
            case "modRelu":
                // Complex equivalent of the "relu" function.
                // It does, however, require a trainable bias vector.
                static if (is(Complex!T : T)) {
                    enforce(size_in != 0, "'size_in' must be greater than zero
                                            when using 'modRelu'.");
                    params = new Parameter[1];
                    params[0] = new Vector!Tc(size_in, 1.0);
                    
                    func =
                        delegate(Vector!T _v, Parameter[] _p) {

                            static if (is(Complex!T : T)) {
                                import std.complex: abs;
                            }

                            auto absv = _v[0].abs;
                            auto tmp = absv;
                            auto res = _v.dup;
                            foreach(i; 0 .. _v.length) {
                                absv = _v[i].abs;
                                tmp = absv + (cast(Vector!Tc) _p[0])[i];
                                if (tmp > 0) {
                                    res[i] = tmp*_v[i]/absv;
                                }
                                else {
                                    res[i] = complex(cast(_v.Tc) 0);
                                }
                            }
                            return res;
                        };
                }
                else
                    throw new Exception("The 'modRelu' function can only
                                         be used with complex number.");
                break;
            case "softmax":
                // Basic softmax function, can be used to obtain a probability distribution. 
                static if (!is(Complex!T : T))
                    func =
                        delegate(Vector!T _v, Parameter[] _p) {
                            T s = 0;
                            auto res = _v.dup;
                            foreach(i; 0 .. _v.length) {
                                res.v[i] = exp(_v[i]);
                                s += res[i];
                            }
                            foreach(i; 0 .. _v.length)
                                res.v[i] /= s;
                            return res;
                        };
                else
                    throw new Exception("You will have to define your own
                                         complex-valued softmax.");
                break;
            default:
                throw new Exception(easyfunc
                                   ~ ": Unknown keyword. You can use one of the"
                                   ~ " following:\n"
                                   ~ " - 'relu' (for real-valued vectors)\n"
                                   ~ " - 'modRelu' (for complex-valued vectors)\n"
                                   ~ " - 'softmax' (for real-valued vectors)\n");
        }
>>>>>>> c2666c4e
    }

    this(in size_t[] size_parameters, in Tc[] randomBound_parameters)
    {
        static if (!isKeyword) {
            params = new Parameter[TypeParameter.length];
            static foreach(i; 0 .. TypeParameter.length)
                mixin("params["~to!string(i)~"] = new "~TypeParameter[i].stringof~
                      "(size_parameters[i], randomBound_parameters[i]);");
        }
    }

    override
    @safe @nogc pure
    void takeOwnership(ref T[] _owner, ref size_t _index)
    {
        static if(!isKeyword) {
            static foreach(i; 0 .. TypeParameter.length) {
                static if (is(TypeParameter[i] : Vector!T))
                    takeOwnership_util!(T)(_owner, (cast(Vector!T) params[i]).v, _index);
                else
                    takeOwnership_util_matrix!(TypeParameter[i], T)
                                              (_owner, cast(TypeParameter[i]) params[i], _index);
            }
        }
    }

    override
    Vector!T compute(Vector!T _v)
    {
        static if (strfunc == "relu") {
            // function that compute "max(x, 0)" for every x in the vector.
            static if (is(Complex!T : T))
                static assert(0, "Relu function cannot be use on Complex-valued vectors.");

            auto res = _v.dup;
            foreach(i; 0 .. _v.length)
                if (res[i] < 0) res[i] = 0;
            return res;
        }
        else static if(strfunc == "softmax") {
            // Basic softmax function, can be used to obtain a probability distribution. 
            static if (is(Complex!T : T))
                static assert(0, "Softmax function cannot be used on Complex-valued vectors.");

            T s = 0;
            auto res = _v.dup;
            foreach(i; 0 .. _v.length) {
                res.v[i] = exp(_v[i]);
                s += res[i];
            }
            foreach(i; 0 .. _v.length)
                res.v[i] /= s;
            return res;
        }
        else static if(strfunc == "") return _v;
        else {
            static foreach(i; 0 .. TypeParameter.length)
                mixin("auto p"~to!string(i)~" = cast("~TypeParameter[i].stringof~") params["~to!string(i)~"];");
            mixin(strfunc);
        }
    }
}
unittest {
    write("                 Functional ... ");

    {
        alias Vec = Vector!(Complex!double);

        enum string blue = "
            auto res = _v.dup;
            res.v[] *= p0.v[];
            return res;";

        enum string ff = "
            auto res = _v.dup;
            res.v[] *= complex(4.0);
            return res;";

        uint len = 4;
        double pi = 3.1415923565;

        auto v = new Vec([complex(0.0), complex(1.0), complex(pi), complex(-1.0)]);
        auto e = new Vec([complex(0.0)]);

        // Empty functional is identity.
        auto f1 = new FunctionalLayer!(Complex!double)();
        auto v1 = f1.compute(v);
        v1 -= v;
        assert(v1.norm!"L2" <= 0.001);

        // More complex functional without learnable parameter.
        auto f3 = new FunctionalLayer!(Complex!double, ff)();
        auto v3 = f3.compute(v);
        auto v3_bis = v.dup;
        v3_bis.v[] *= complex(4.0);
        v3 -= v3_bis;
        assert(v3.norm!"L2" <= 0.00001);

        auto f4 = new FunctionalLayer!(Complex!double, blue, Vec)([len], [1.0]);
        auto v4 = f4.compute(v);
        auto v4_bis = v.dup();
        auto f4_p1 = cast(Vec) f4.params[0];
        foreach(i; 0 .. v4.length) {
            v4[i] -= v4_bis[i] * f4_p1[i];
        }
        assert(v4.norm!"L2" <= 0.00001);

        auto vr = new Vector!double([0.0, 1.0, pi, -1.0]);

        // relu function.
        auto f6 = new FunctionalLayer!(double, "relu");
        auto vr6 = f6.compute(vr);
        assert(abs(vr6.sum - 1.0 - pi) <= 0.01);

        // softmax function.
        auto f7 = new FunctionalLayer!(double, "softmax");
        auto vr7 = f7.compute(vr);
        assert(abs(vr7.sum - 1.0) <= 0.001);

        auto vv = new Vector!double(100, 0.2);
    }

    { // takeOwnership
        enum string strfunc = "auto res = _v.dup; res += p0; return res;";
        auto f = new FunctionalLayer!(double, strfunc, Vector!double)([4UL], [10.0]);
        auto v = new Vector!double([1.0, 2.0, 3.0, 4.0]);

        auto a = new double[4];
        auto s = new Vector!double([5.0, 5.0, 5.0, 5.0]);
        auto i = 0UL;

        f.takeOwnership(a, i);
        a[0] = 4.0;
        a[1] = 3.0;
        a[2] = 2.0;
        a[3] = 1.0;

<<<<<<< HEAD
        auto r = f.compute(v);
        r -= s;
        assert(r.norm!"L2" <= 0.000001);
    }
=======
    // modRelu function.
    auto w = v.dup;
    w[2] = complex(0.5);
    auto f5 = new Fl("modRelu", 4);
    (cast(Vector!double) f5.params[0])[0] = -0.9;
    (cast(Vector!double) f5.params[0])[1] = -0.9;
    (cast(Vector!double) f5.params[0])[2] = -0.9;
    (cast(Vector!double) f5.params[0])[3] = -0.9;
    auto v5 = f5.compute(w);
    assert(std.complex.abs(v5.sum) < 0.0001);

    // vector 'e' doesn't have the right length.
    assertThrown(f1.compute(e));
    // modRelu must be given the vector's size to create parameters.
    assertThrown(new Fl("modRelu"));
    // relu takes only real-valued vectors.
    assertThrown(new FunctionalLayer!(Complex!double)("relu"));
    // softmax takes only real-valued vectors.
    assertThrown(new FunctionalLayer!(Complex!double)("softmax"));
    // modRelu takes only complex-valued vectors.
    assertThrown(new FunctionalLayer!double("modRelu"));
    // Incorrect function name.
    assertThrown(new FunctionalLayer!real("this is incorrect."));

    auto vr = new Vector!double([0.0, 1.0, pi, -1.0]);

    // relu function.
    auto f6 = new FunctionalLayer!double("relu");
    auto vr6 = f6.compute(vr);
    assert(abs(vr6.sum - 1.0 - pi) <= 0.01);

    // softmax function.
    auto f7 = new FunctionalLayer!double("softmax");
    auto vr7 = f7.compute(vr);
    assert(abs(vr7.sum - 1.0) <= 0.001);

    auto vv = new Vector!double(100, 0.2);
>>>>>>> c2666c4e

    write(" Done.\n");
}<|MERGE_RESOLUTION|>--- conflicted
+++ resolved
@@ -77,12 +77,8 @@
  + (std.variant, enum, set ...).
  +
  +/
-<<<<<<< HEAD
 class MatrixLayer(Mtype : M!T, alias M, T) : Layer!T
 if (!__traits(compiles, BlockMatrix!T))
-=======
-class MatrixLayer(Mtype, T) : Layer!T
->>>>>>> c2666c4e
 {
     this()
     {
@@ -92,13 +88,11 @@
     this(in Mtype _M)
     {
         this();
-<<<<<<< HEAD
         static if (__traits(compiles, BlockMatrix!T))
             size = size_blocks * size_blocks * num_blocks;
         else
             size = _M.rows * _M.cols;
-=======
->>>>>>> c2666c4e
+
         // We keep a duplicate of the matrix.
         params = new Parameter[1];
         params[0] = _M.dup;
@@ -109,14 +103,12 @@
         if (_v){
             this();
             enforce(_M.cols == _v.length, "Matrix / Bias dimensions mismatch.");
-<<<<<<< HEAD
+
 
             static if (Mtype.stringof[0 .. 5] == "Block")
                 size = size_blocks * size_blocks * num_blocks + _v.length;
             else
                 size = _M.rows * _M.cols + _v.length;
-=======
->>>>>>> c2666c4e
 
             params = new Parameter[2];
             params[0] = _M.dup;
@@ -126,20 +118,12 @@
             this(_M);
     }
 
-<<<<<<< HEAD
-=======
-
->>>>>>> c2666c4e
     this(in size_t[2] _dim,
          in bool _bias=false,
          in Tc _random_init=0)
     {
         // Block matrix cannot be created automatically.
-<<<<<<< HEAD
         static if (__traits(compiles, BlockMatrix!T))
-=======
-        static if (Mtype.stringof[0 .. 5] == "Block")
->>>>>>> c2666c4e
             throw new Exception("Block matrix need to be created by the user.");
         else {
             // Create a bias vector if needed.
@@ -148,7 +132,6 @@
                 v = new Vector!T(_dim[0], _random_init);
 
             // Rectangular Random Matrices
-<<<<<<< HEAD
             static if (__traits(compiles, new Mtype(_dim[0], _dim[1], _random_init))) {
                 Mtype m = new Mtype(_dim[0], _dim[1], _random_init);
             }
@@ -160,19 +143,6 @@
             else static if (__traits(compiles, new Mtype(_dim[0]))) {
                 Mtype m = new Mtype(_dim[0]);
             }
-=======
-            static if (__traits(compiles, new Mtype!T(_dim[0], _dim[1], _random_init))) {
-                Mtype!T m = new Mtype!T(_dim[0], _dim[1], _random_init);
-            }
-            // Random Matrices
-            else static if (__traits(compiles, new Mtype!T(_dim[0], _random_init))) {
-                Mtype!T m = new Mtype!T(_dim[0], _random_init);
-            }
-            // Others
-            else static if (__traits(compiles, new Mtype!T(_dim[0]))) {
-                Mtype!T m = new Mtype!T(_dim[0]);
-            }
->>>>>>> c2666c4e
             else static assert(0, "Automatic creation of the matrix failed.");
 
             this(m, v);
@@ -184,7 +154,6 @@
          in Tc _random_init=0)
     {
         this([_dim, _dim], _bias, _random_init);
-<<<<<<< HEAD
     }
 
     override
@@ -197,8 +166,6 @@
             if (params.length > 1)
                 takeOwnership_util!(T)(_owner, (cast(Vector!T) params[1]).v, _index);
         }
-=======
->>>>>>> c2666c4e
     }
     
     override
@@ -229,7 +196,6 @@
             auto mf = new MatrixLayer!(FourierMatrix!(Complex!real))(4, true, 1.0);
             auto p = cast(Vector!(Complex!real)) mf.params[1];
 
-<<<<<<< HEAD
             auto res1 = mf.compute(v);
             auto res2 = f * v;
             res2 += p;
@@ -253,18 +219,8 @@
         { // Permutation
             auto p = new PermutationMatrix!float(16);
             auto w = new Vector!float(16, 1010101.0);
-=======
-    auto r = new ReflectionMatrix!(Complex!real)(2, 1.0);
-    auto d = new DiagonalMatrix!(Complex!real)(2, 2.0);
-    auto gm = new Matrix!(Complex!real)(2, 2.0);
-    auto b = new BlockMatrix!(Matrix!(Complex!real), Complex!real)(4, 4, 2, [gm, gm], true);
-
-    auto f = new FourierMatrix!(Complex!real)(4);
->>>>>>> c2666c4e
 
             auto mp = new MatrixLayer!(PermutationMatrix!float)(p);
-
-<<<<<<< HEAD
             auto res1 = mp.compute(w);
             auto res2 = p * w;
         
@@ -287,12 +243,6 @@
             
             auto res1 = mr.compute(v);
             auto res2 = rm * res1; // res2 should return to v.
-=======
-    // Fourier
-    {
-        auto mf = new MatrixLayer!(FourierMatrix!(Complex!real), Complex!real)(4, true, 1.0);
-        auto p = cast(Vector!(Complex!real)) mf.params[1];
->>>>>>> c2666c4e
 
             res2 -= v;
 
@@ -315,16 +265,7 @@
             auto md = new MatrixLayer!(DiagonalMatrix!(Complex!real))(2);
             md.params[0] = d;
 
-<<<<<<< HEAD
             auto w = new Vector!(Complex!real)(2, 100000000.0);
-=======
-    // Matrix
-    {
-        auto vec = new Vector!double(4, 1.0);
-        auto mm = new MatrixLayer!(Matrix!double, double)([2, 4], false, 10.0);
-        auto m = cast(Matrix!double) mm.params[0]; 
->>>>>>> c2666c4e
-
             auto res = md.compute(w);
             w *= d;
 
@@ -339,42 +280,23 @@
         auto bias = new Vector!real(4, 1.0);
         auto bias2 = new Vector!real(2, 1.0);
 
-<<<<<<< HEAD
-
         auto r = new ReflectionMatrix!real(4, 1.0);
         auto r1 = new ReflectionMatrix!real([1.0, 1.0, 1.0, 1.0]);
         auto layer_r = new MatrixLayer!(ReflectionMatrix!real)(r, bias);
-=======
-    // Block
-    {
-        auto p = new Vector!(Complex!real)(4, 3.1415926535);
-        auto mb = new MatrixLayer!(BlockMatrix!(Matrix!(Complex!real), Complex!real), Complex!real)(b, p);
-        auto m = cast(BlockMatrix!(Matrix!(Complex!real), Complex!real)) mb.params[0];
->>>>>>> c2666c4e
 
         auto d = new DiagonalMatrix!real(4, 2.0);
         auto layer_d = new MatrixLayer!(DiagonalMatrix!real)(d, bias);
 
-<<<<<<< HEAD
         auto u = new UnitaryMatrix!real(4, 1.0);
         auto u1 = new UnitaryMatrix!real(4); u1.params[] = 1.0; u1.perm = u.perm;
         auto layer_u = new MatrixLayer!(UnitaryMatrix!real)(u, bias);
-=======
-        assert(res2.norm!"L2" <= 0.0001);
-        assertThrown(new MatrixLayer!(BlockMatrix!(Matrix!real, real), real)([2, 3], false, 10.0));
-    }
->>>>>>> c2666c4e
 
         auto m = new Matrix!real(2, 2.0);
         auto m1 = new Matrix!real(2); m1.params[] = 1.0;
         auto layer_m = new MatrixLayer!(Matrix!real)(m, bias2);
 
-<<<<<<< HEAD
         auto array_bouïlla = new real[10000];
         size_t indexouille = 0;
-=======
-        auto mp = new MatrixLayer!(PermutationMatrix!float, float)(p);
->>>>>>> c2666c4e
 
         layer_r.takeOwnership(array_bouïlla, indexouille);
         layer_d.takeOwnership(array_bouïlla, indexouille);
@@ -389,15 +311,10 @@
         res_1 -= v;
         assert(res_1.norm!"L2" <= 0.00001);
 
-<<<<<<< HEAD
         auto res_2 = layer_d.compute(v);
         res_2 -= v;
         res_2.v[] -= 1.0;
         assert(res_2.norm!"L2" <= 0.00001);
-=======
-        mp = new MatrixLayer!(PermutationMatrix!float, float)(17);
-        w = new Vector!float(17, 0.1);
->>>>>>> c2666c4e
 
         auto res_3 = layer_u.compute(v);
         res_3 -= u1 * v;
@@ -417,13 +334,8 @@
 {
     this()
     {
-<<<<<<< HEAD
         // TODO: Add check to see if Mtype is a Matrix*!T
     }
-=======
-        auto mr = new MatrixLayer!(ReflectionMatrix!(Complex!real), Complex!real)(4, false, 0.001);
-        auto rm = new ReflectionMatrix!(Complex!real)(4, 5.0);
->>>>>>> c2666c4e
 
     this(in Mtype _M)
     {
@@ -450,7 +362,6 @@
     @safe @nogc pure
     void takeOwnership(ref T[] _owner, ref size_t _index)
     {
-<<<<<<< HEAD
         if (params) {
             auto tmp_params = cast(Mtype) this.params[0];
             takeOwnership_util_matrix!(Mtype, T)(_owner, tmp_params, _index);
@@ -482,17 +393,12 @@
         auto gm = new Matrix!(Complex!real)(2, 2.0);
         auto b = new BlockMatrix!(Matrix!(Complex!real))(4, 4, 2, [gm, gm], true);
         auto f = new FourierMatrix!(Complex!real)(4);
-=======
-        auto mu = new MatrixLayer!(UnitaryMatrix!(Complex!real), Complex!real)(8, false, 1.0);
-        auto w = new Vector!(Complex!real)(8, 1.0);
->>>>>>> c2666c4e
 
         auto p = new Vector!(Complex!real)(4, 3.1415926535);
         auto mbp = new MatrixLayer!(BlockMatrix!(Matrix!(Complex!real)))(b, p);
         auto mb = new MatrixLayer!(BlockMatrix!(Matrix!(Complex!real)))(b);
         auto m = cast(BlockMatrix!(Matrix!(Complex!real))) (mb.params[0]);
 
-<<<<<<< HEAD
         auto res1p = mbp.compute(v);
         auto res1 = mb.compute(v);
         auto res2p = m * v;
@@ -508,21 +414,6 @@
     { // takeOwnership
         auto v = new Vector!real(4, 1.0);
         auto bias = new Vector!real(4, 1.0);
-=======
-        auto res1 = mu.compute(w);
-        assert(abs(res1.norm!"L2" - w.norm!"L2") <= 0.0001);
-        
-        w *= u;
-        w -= res1;
-        assert(w.norm!"L2" <= 0.0001);
-        
-    }
-
-    // Diagonal
-    {
-        auto md = new MatrixLayer!(DiagonalMatrix!(Complex!real), Complex!real)(2);
-        md.params[0] = d;
->>>>>>> c2666c4e
 
         auto gm = new Matrix!real(2, 2.0);
         auto gm1 = new Matrix!real(2); gm1.params[] = 1.0;
@@ -640,91 +531,7 @@
         enum bool isKeyword = strfunc.isOneOf(keywords_function);
     }
 
-<<<<<<< HEAD
     this() {
-=======
-
-    this(string easyfunc, in size_t size_in=0)
-    {
-        switch (easyfunc)
-        {
-            case "relu":
-                // function that compute "max(x, 0)" for every x in the vector.
-                static if (!is(Complex!T : T)) {
-                    func =
-                        delegate(Vector!T _v, Parameter[] _p) {
-                            auto res = _v.dup;
-                            foreach(i; 0 .. _v.length)
-                                if (res[i] < 0) res[i] = 0;
-                            return res;
-                        };
-                    break;
-                }
-                // else with use modRelu by default.
-            case "modRelu":
-                // Complex equivalent of the "relu" function.
-                // It does, however, require a trainable bias vector.
-                static if (is(Complex!T : T)) {
-                    enforce(size_in != 0, "'size_in' must be greater than zero
-                                            when using 'modRelu'.");
-                    params = new Parameter[1];
-                    params[0] = new Vector!Tc(size_in, 1.0);
-                    
-                    func =
-                        delegate(Vector!T _v, Parameter[] _p) {
-
-                            static if (is(Complex!T : T)) {
-                                import std.complex: abs;
-                            }
-
-                            auto absv = _v[0].abs;
-                            auto tmp = absv;
-                            auto res = _v.dup;
-                            foreach(i; 0 .. _v.length) {
-                                absv = _v[i].abs;
-                                tmp = absv + (cast(Vector!Tc) _p[0])[i];
-                                if (tmp > 0) {
-                                    res[i] = tmp*_v[i]/absv;
-                                }
-                                else {
-                                    res[i] = complex(cast(_v.Tc) 0);
-                                }
-                            }
-                            return res;
-                        };
-                }
-                else
-                    throw new Exception("The 'modRelu' function can only
-                                         be used with complex number.");
-                break;
-            case "softmax":
-                // Basic softmax function, can be used to obtain a probability distribution. 
-                static if (!is(Complex!T : T))
-                    func =
-                        delegate(Vector!T _v, Parameter[] _p) {
-                            T s = 0;
-                            auto res = _v.dup;
-                            foreach(i; 0 .. _v.length) {
-                                res.v[i] = exp(_v[i]);
-                                s += res[i];
-                            }
-                            foreach(i; 0 .. _v.length)
-                                res.v[i] /= s;
-                            return res;
-                        };
-                else
-                    throw new Exception("You will have to define your own
-                                         complex-valued softmax.");
-                break;
-            default:
-                throw new Exception(easyfunc
-                                   ~ ": Unknown keyword. You can use one of the"
-                                   ~ " following:\n"
-                                   ~ " - 'relu' (for real-valued vectors)\n"
-                                   ~ " - 'modRelu' (for complex-valued vectors)\n"
-                                   ~ " - 'softmax' (for real-valued vectors)\n");
-        }
->>>>>>> c2666c4e
     }
 
     this(in size_t[] size_parameters, in Tc[] randomBound_parameters)
@@ -863,50 +670,10 @@
         a[2] = 2.0;
         a[3] = 1.0;
 
-<<<<<<< HEAD
         auto r = f.compute(v);
         r -= s;
         assert(r.norm!"L2" <= 0.000001);
     }
-=======
-    // modRelu function.
-    auto w = v.dup;
-    w[2] = complex(0.5);
-    auto f5 = new Fl("modRelu", 4);
-    (cast(Vector!double) f5.params[0])[0] = -0.9;
-    (cast(Vector!double) f5.params[0])[1] = -0.9;
-    (cast(Vector!double) f5.params[0])[2] = -0.9;
-    (cast(Vector!double) f5.params[0])[3] = -0.9;
-    auto v5 = f5.compute(w);
-    assert(std.complex.abs(v5.sum) < 0.0001);
-
-    // vector 'e' doesn't have the right length.
-    assertThrown(f1.compute(e));
-    // modRelu must be given the vector's size to create parameters.
-    assertThrown(new Fl("modRelu"));
-    // relu takes only real-valued vectors.
-    assertThrown(new FunctionalLayer!(Complex!double)("relu"));
-    // softmax takes only real-valued vectors.
-    assertThrown(new FunctionalLayer!(Complex!double)("softmax"));
-    // modRelu takes only complex-valued vectors.
-    assertThrown(new FunctionalLayer!double("modRelu"));
-    // Incorrect function name.
-    assertThrown(new FunctionalLayer!real("this is incorrect."));
-
-    auto vr = new Vector!double([0.0, 1.0, pi, -1.0]);
-
-    // relu function.
-    auto f6 = new FunctionalLayer!double("relu");
-    auto vr6 = f6.compute(vr);
-    assert(abs(vr6.sum - 1.0 - pi) <= 0.01);
-
-    // softmax function.
-    auto f7 = new FunctionalLayer!double("softmax");
-    auto vr7 = f7.compute(vr);
-    assert(abs(vr7.sum - 1.0) <= 0.001);
-
-    auto vv = new Vector!double(100, 0.2);
->>>>>>> c2666c4e
 
     write(" Done.\n");
 }